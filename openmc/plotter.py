from itertools import chain
from numbers import Integral, Real
import string

import numpy as np

import openmc.checkvalue as cv
import openmc.data

# Supported keywords for continuous-energy cross section plotting
PLOT_TYPES = ['total', 'scatter', 'elastic', 'inelastic', 'fission',
              'absorption', 'capture', 'nu-fission', 'nu-scatter', 'unity',
              'slowing-down power', 'damage']

# Supported keywords for multi-group cross section plotting
PLOT_TYPES_MGXS = ['total', 'absorption', 'scatter', 'fission',
                   'kappa-fission', 'nu-fission', 'prompt-nu-fission',
                   'deleyed-nu-fission', 'chi', 'chi-prompt', 'chi-delayed',
                   'inverse-velocity', 'beta', 'decay-rate', 'unity']
# Create a dictionary which can be used to convert PLOT_TYPES_MGXS to the
# openmc.XSdata attribute name needed to access the data
_PLOT_MGXS_ATTR = {line: line.replace(' ', '_').replace('-', '_')
                   for line in PLOT_TYPES_MGXS}
_PLOT_MGXS_ATTR['scatter'] = 'scatter_matrix'

# Special MT values
UNITY_MT = -1
XI_MT = -2

# MTs to combine to generate associated plot_types
_INELASTIC = [mt for mt in openmc.data.SUM_RULES[3] if mt != 27]
PLOT_TYPES_MT = {
    'total': openmc.data.SUM_RULES[1],
    'scatter': [2] + _INELASTIC,
    'elastic': [2],
    'inelastic': _INELASTIC,
    'fission': [18],
    'absorption': [27],
    'capture': [101],
    'nu-fission': [18],
    'nu-scatter': [2] + _INELASTIC,
    'unity': [UNITY_MT],
    'slowing-down power': [2] + [XI_MT],
    'damage': [444]
}

# Types of plots to plot linearly in y
PLOT_TYPES_LINEAR = {'nu-fission / fission', 'nu-scatter / scatter',
                     'nu-fission / absorption', 'fission / absorption'}

# Minimum and maximum energies for plotting (units of eV)
_MIN_E = 1.e-5
_MAX_E = 20.e6


ELEMENT_NAMES = list(openmc.data.ELEMENT_SYMBOL.values())[1:]


def plot_xs(this, types, divisor_types=None, temperature=294., axis=None,
            sab_name=None, ce_cross_sections=None, mg_cross_sections=None,
            enrichment=None, plot_CE=True, orders=None, divisor_orders=None,
            **kwargs):
    """Creates a figure of continuous-energy cross sections for this item.

    Parameters
    ----------
    this : str or openmc.Material
        Object to source data from. Nuclides and elements can be input as a str
    types : Iterable of values of PLOT_TYPES
        The type of cross sections to include in the plot.
    divisor_types : Iterable of values of PLOT_TYPES, optional
        Cross section types which will divide those produced by types
        before plotting. A type of 'unity' can be used to effectively not
        divide some types.
    temperature : float, optional
        Temperature in Kelvin to plot. If not specified, a default
        temperature of 294K will be plotted. Note that the nearest
        temperature in the library for each nuclide will be used as opposed
        to using any interpolation.
    axis : matplotlib.axes, optional
        A previously generated axis to use for plotting. If not specified,
        a new axis and figure will be generated.
    sab_name : str, optional
        Name of S(a,b) library to apply to MT=2 data when applicable.
    ce_cross_sections : str, optional
        Location of cross_sections.xml file. Default is None.
    mg_cross_sections : str, optional
        Location of MGXS HDF5 Library file. Default is None.
    enrichment : float, optional
        Enrichment for U235 in weight percent. For example, input 4.95 for
        4.95 weight percent enriched U. Default is None.
    plot_CE : bool, optional
        Denotes whether or not continuous-energy will be plotted. Defaults to
        plotting the continuous-energy data.
    orders : Iterable of Integral, optional
        The scattering order or delayed group index to use for the
        corresponding entry in types. Defaults to the 0th order for scattering
        and the total delayed neutron data. This only applies to plots of
        multi-group data.
    divisor_orders : Iterable of Integral, optional
        Same as orders, but for divisor_types
    **kwargs :
        All keyword arguments are passed to
        :func:`matplotlib.pyplot.figure`.

    Returns
    -------
    fig : matplotlib.figure.Figure
        If axis is None, then a Matplotlib Figure of the generated
        cross section will be returned. Otherwise, a value of
        None will be returned as the figure and axes have already been
        generated.

    """
    import matplotlib.pyplot as plt

    cv.check_type("plot_CE", plot_CE, bool)
    cv.check_type("this", this, (str, openmc.Material))

    if plot_CE:
        # Calculate for the CE cross sections
        E, data = calculate_cexs(this, types, temperature, sab_name,
                                 ce_cross_sections, enrichment)
        if divisor_types:
            cv.check_length('divisor types', divisor_types, len(types))
            Ediv, data_div = calculate_cexs(this, divisor_types, temperature,
                                            sab_name, ce_cross_sections,
                                            enrichment)

            # Create a new union grid, interpolate data and data_div on to that
            # grid, and then do the actual division
            Enum = E[:]
            E = np.union1d(Enum, Ediv)
            data_new = np.zeros((len(types), len(E)))

            for line in range(len(types)):
                data_new[line, :] = \
                    np.divide(np.interp(E, Enum, data[line, :]),
                              np.interp(E, Ediv, data_div[line, :]))
                if divisor_types[line] != 'unity':
                    types[line] = types[line] + ' / ' + divisor_types[line]
            data = data_new
    else:
        # Calculate for MG cross sections
        E, data = calculate_mgxs(this, types, orders, temperature,
                                 mg_cross_sections, ce_cross_sections,
                                 enrichment)

        if divisor_types:
            cv.check_length('divisor types', divisor_types, len(types))
            Ediv, data_div = calculate_mgxs(this, divisor_types,
                                            divisor_orders, temperature,
                                            mg_cross_sections,
                                            ce_cross_sections, enrichment)

            # Perform the division
            for line in range(len(types)):
                data[line, :] /= data_div[line, :]
                if divisor_types[line] != 'unity':
                    types[line] += ' / ' + divisor_types[line]

    # Generate the plot
    if axis is None:
        fig, ax = plt.subplots(**kwargs)
    else:
        fig = None
        ax = axis
    # Set to loglog or semilogx depending on if we are plotting a data
    # type which we expect to vary linearly
    if set(types).issubset(PLOT_TYPES_LINEAR):
        plot_func = ax.semilogx
    else:
        plot_func = ax.loglog

    # Plot the data
    for i in range(len(data)):
        data[i, :] = np.nan_to_num(data[i, :])
        if np.sum(data[i, :]) > 0.:
            plot_func(E, data[i, :], label=types[i])

    ax.set_xlabel('Energy [eV]')
    if plot_CE:
        ax.set_xlim(_MIN_E, _MAX_E)
    else:
        ax.set_xlim(E[-1], E[0])

    if divisor_types:
        if isinstance(this, str):
            if this in ELEMENT_NAMES:
                ylabel = 'Elemental Microscopic Data'
            else:
                ylabel = 'Nuclide Microscopic Data'
        elif isinstance(this, openmc.Material):
            ylabel = 'Macroscopic Data'
        else:
            raise TypeError("Invalid type for plotting")
    else:
        if isinstance(this, str):
            if this in ELEMENT_NAMES:
                ylabel = 'Elemental Cross Section [b]'
            else:
                ylabel = 'Microscopic Cross Section [b]'
        elif isinstance(this, openmc.Material):
            ylabel = 'Macroscopic Cross Section [1/cm]'
        else:
            raise TypeError("Invalid type for plotting")
    ax.set_ylabel(ylabel)
    ax.legend(loc='best')
    name = this.name if isinstance(this, openmc.Material) else this
    if len(types) > 1:
        ax.set_title('Cross Sections for ' + name)
    else:
        ax.set_title('Cross Section for ' + name)

    return fig


<<<<<<< HEAD
def calculate_cexs(this, data_type, types, temperature=294., sab_name=None,
                   cross_sections=None, enrichment=None, ncrystal_cfg=None):
=======
def calculate_cexs(this, types, temperature=294., sab_name=None,
                   cross_sections=None, enrichment=None):
>>>>>>> 27cb0dc9
    """Calculates continuous-energy cross sections of a requested type.

    Parameters
    ----------
    this : str or openmc.Material
        Object to source data from. Nuclides and elements should be input as a
        str
    types : Iterable of values of PLOT_TYPES
        The type of cross sections to calculate
    temperature : float, optional
        Temperature in Kelvin to plot. If not specified, a default
        temperature of 294K will be plotted. Note that the nearest
        temperature in the library for each nuclide will be used as opposed
        to using any interpolation.
    sab_name : str, optional
        Name of S(a,b) library to apply to MT=2 data when applicable.
    cross_sections : str, optional
        Location of cross_sections.xml file. Default is None.
    enrichment : float, optional
        Enrichment for U235 in weight percent. For example, input 4.95 for
        4.95 weight percent enriched U. Default is None
        (natural composition).

    Returns
    -------
    energy_grid : numpy.ndarray
        Energies at which cross sections are calculated, in units of eV
    data : numpy.ndarray
        Cross sections calculated at the energy grid described by energy_grid

    """

    # Check types
    cv.check_type('this', this, (str, openmc.Material))
    cv.check_type('temperature', temperature, Real)
    if sab_name:
        cv.check_type('sab_name', sab_name, str)
    if enrichment:
        cv.check_type('enrichment', enrichment, Real)

<<<<<<< HEAD
    if data_type == 'nuclide':
        if isinstance(this, str):
            nuc = openmc.Nuclide(this)
        else:
            nuc = this
        energy_grid, xs = _calculate_cexs_nuclide(nuc, types, temperature,
                                                  sab_name, cross_sections,
                                                  ncrystal_cfg)
        # Convert xs (Iterable of Callable) to a grid of cross section values
        # calculated on the points in energy_grid for consistency with the
        # element and material functions.
        data = np.zeros((len(types), len(energy_grid)))
        for line in range(len(types)):
            data[line, :] = xs[line](energy_grid)
    elif data_type == 'element':
        if isinstance(this, str):
            elem = openmc.Element(this)
=======
    if isinstance(this, str):
        if this in ELEMENT_NAMES:
            energy_grid, data = _calculate_cexs_elem_mat(
                this, types, temperature, cross_sections, sab_name, enrichment
            )

>>>>>>> 27cb0dc9
        else:
            energy_grid, xs = _calculate_cexs_nuclide(
                this, types, temperature, sab_name, cross_sections
            )

            # Convert xs (Iterable of Callable) to a grid of cross section values
            # calculated on the points in energy_grid for consistency with the
            # element and material functions.
            data = np.zeros((len(types), len(energy_grid)))
            for line in range(len(types)):
                data[line, :] = xs[line](energy_grid)
    else:
        energy_grid, data = _calculate_cexs_elem_mat(this, types, temperature,
                                                     cross_sections)

    return energy_grid, data


def _calculate_cexs_nuclide(this, types, temperature=294., sab_name=None,
                            cross_sections=None, ncrystal_cfg=None):
    """Calculates continuous-energy cross sections of a requested type.

    Parameters
    ----------
    this : str
        Nuclide object to source data from
    types : Iterable of str or Integral
        The type of cross sections to calculate; values can either be those
        in openmc.PLOT_TYPES or keys from openmc.data.REACTION_MT which
        correspond to a reaction description e.g '(n,2n)' or integers which
        correspond to reaction channel (MT) numbers.
    temperature : float, optional
        Temperature in Kelvin to plot. If not specified, a default
        temperature of 294K will be plotted. Note that the nearest
        temperature in the library for each nuclide will be used as opposed
        to using any interpolation.
    sab_name : str, optional
        Name of S(a,b) library to apply to MT=2 data when applicable.
    cross_sections : str, optional
        Location of cross_sections.xml file. Default is None.

    Returns
    -------
    energy_grid : numpy.ndarray
        Energies at which cross sections are calculated, in units of eV
    data : Iterable of Callable
        Requested cross section functions

    """

    # Load the library
    library = openmc.data.DataLibrary.from_xml(cross_sections)

    # Convert temperature to format needed for access in the library
    strT = f"{int(round(temperature))}K"
    T = temperature

    # Now we can create the data sets to be plotted
    energy_grid = []
    xs = []
    lib = library.get_by_material(this)
    if lib is not None:
        nuc = openmc.data.IncidentNeutron.from_hdf5(lib['path'])
        # Obtain the nearest temperature
        if strT in nuc.temperatures:
            nucT = strT
        else:
            delta_T = np.array(nuc.kTs) - T * openmc.data.K_BOLTZMANN
            closest_index = np.argmin(np.abs(delta_T))
            nucT = nuc.temperatures[closest_index]

        # Prep S(a,b) data if needed
        if sab_name:
            sab = openmc.data.ThermalScattering.from_hdf5(sab_name)
            # Obtain the nearest temperature
            if strT in sab.temperatures:
                sabT = strT
            else:
                delta_T = np.array(sab.kTs) - T * openmc.data.K_BOLTZMANN
                closest_index = np.argmin(np.abs(delta_T))
                sabT = sab.temperatures[closest_index]

            # Create an energy grid composed the S(a,b) and the nuclide's grid
            grid = nuc.energy[nucT]
            sab_Emax = 0.
            sab_funcs = []
            if sab.elastic is not None:
                elastic = sab.elastic.xs[sabT]
                if isinstance(elastic, openmc.data.CoherentElastic):
                    grid = np.union1d(grid, elastic.bragg_edges)
                    if elastic.bragg_edges[-1] > sab_Emax:
                        sab_Emax = elastic.bragg_edges[-1]
                elif isinstance(elastic, openmc.data.Tabulated1D):
                    grid = np.union1d(grid, elastic.x)
                    if elastic.x[-1] > sab_Emax:
                        sab_Emax = elastic.x[-1]
                sab_funcs.append(elastic)
            if sab.inelastic is not None:
                inelastic = sab.inelastic.xs[sabT]
                grid = np.union1d(grid, inelastic.x)
                if inelastic.x[-1] > sab_Emax:
                        sab_Emax = inelastic.x[-1]
                sab_funcs.append(inelastic)
            energy_grid = grid
        else:
            energy_grid = nuc.energy[nucT]

        # Parse the types
        mts = []
        ops = []
        yields = []
        for line in types:
            if line in PLOT_TYPES:
                tmp_mts = [mtj for mti in PLOT_TYPES_MT[line] for mtj in
                           nuc.get_reaction_components(mti)]
                mts.append(tmp_mts)
                if line.startswith('nu'):
                    yields.append(True)
                else:
                    yields.append(False)
                if XI_MT in tmp_mts:
                    ops.append((np.add,) * (len(tmp_mts) - 2) + (np.multiply,))
                else:
                    ops.append((np.add,) * (len(tmp_mts) - 1))
            elif line in openmc.data.REACTION_MT:
                mt_number = openmc.data.REACTION_MT[line]
                cv.check_type('MT in types', mt_number, Integral)
                cv.check_greater_than('MT in types', mt_number, 0)
                tmp_mts = nuc.get_reaction_components(mt_number)
                mts.append(tmp_mts)
                ops.append((np.add,) * (len(tmp_mts) - 1))
                yields.append(False)
            elif isinstance(line, int):
                # Not a built-in type, we have to parse it ourselves
                cv.check_type('MT in types', line, Integral)
                cv.check_greater_than('MT in types', line, 0)
                tmp_mts = nuc.get_reaction_components(line)
                mts.append(tmp_mts)
                ops.append((np.add,) * (len(tmp_mts) - 1))
                yields.append(False)
            else:
                raise TypeError("Invalid type", line)

        for i, mt_set in enumerate(mts):
            # Get the reaction xs data from the nuclide
            funcs = []
            op = ops[i]
            for mt in mt_set:
                if mt == 2:
                    if sab_name:
                        # Then we need to do a piece-wise function of
                        # The S(a,b) and non-thermal data
                        sab_sum = openmc.data.Sum(sab_funcs)
                        pw_funcs = openmc.data.Regions1D(
                            [sab_sum, nuc[mt].xs[nucT]],
                            [sab_Emax])
                        funcs.append(pw_funcs)
                    elif ncrystal_cfg:
                        import NCrystal
                        nc_scatter = NCrystal.createScatter(ncrystal_cfg)
                        nc_func = nc_scatter.crossSectionNonOriented
                        nc_emax = 5 # eV # this should be obtained from NCRYSTAL_MAX_ENERGY
                        energy_grid = np.union1d(np.geomspace(min(energy_grid),
                                                              1.1*nc_emax,
                                                              1000),energy_grid) # NCrystal does not have
                                                                                 # an intrinsic energy grid
                        pw_funcs = openmc.data.Regions1D(
                            [nc_func, nuc[mt].xs[nucT]],
                            [nc_emax])
                        funcs.append(pw_funcs)
                    else:
                        funcs.append(nuc[mt].xs[nucT])
                elif mt in nuc:
                    if yields[i]:
                        # Get the total yield first if available. This will be
                        # used primarily for fission.
                        for prod in chain(nuc[mt].products,
                                          nuc[mt].derived_products):
                            if prod.particle == 'neutron' and \
                                prod.emission_mode == 'total':
                                func = openmc.data.Combination(
                                    [nuc[mt].xs[nucT], prod.yield_],
                                    [np.multiply])
                                funcs.append(func)
                                break
                        else:
                            # Total doesn't exist so we have to create from
                            # prompt and delayed. This is used for scatter
                            # multiplication.
                            func = None
                            for prod in chain(nuc[mt].products,
                                              nuc[mt].derived_products):
                                if prod.particle == 'neutron' and \
                                    prod.emission_mode != 'total':
                                    if func:
                                        func = openmc.data.Combination(
                                            [prod.yield_, func], [np.add])
                                    else:
                                        func = prod.yield_
                            if func:
                                funcs.append(openmc.data.Combination(
                                    [func, nuc[mt].xs[nucT]], [np.multiply]))
                            else:
                                # If func is still None, then there were no
                                # products. In that case, assume the yield is
                                # one as its not provided for some summed
                                # reactions like MT=4
                                funcs.append(nuc[mt].xs[nucT])
                    else:
                        funcs.append(nuc[mt].xs[nucT])
                elif mt == UNITY_MT:
                    funcs.append(lambda x: 1.)
                elif mt == XI_MT:
                    awr = nuc.atomic_weight_ratio
                    alpha = ((awr - 1.) / (awr + 1.))**2
                    xi = 1. + alpha * np.log(alpha) / (1. - alpha)
                    funcs.append(lambda x: xi)
                else:
                    funcs.append(lambda x: 0.)
            funcs = funcs if funcs else [lambda x: 0.]
            xs.append(openmc.data.Combination(funcs, op))
    else:
        raise ValueError(this + " not in library")

    return energy_grid, xs


def _calculate_cexs_elem_mat(this, types, temperature=294.,
                             cross_sections=None, sab_name=None,
                             enrichment=None):
    """Calculates continuous-energy cross sections of a requested type.

    Parameters
    ----------
    this : openmc.Material or str
        Object to source data from. Element can be input as str
    types : Iterable of values of PLOT_TYPES
        The type of cross sections to calculate
    temperature : float, optional
        Temperature in Kelvin to plot. If not specified, a default
        temperature of 294K will be plotted. Note that the nearest
        temperature in the library for each nuclide will be used as opposed
        to using any interpolation.
    cross_sections : str, optional
        Location of cross_sections.xml file. Default is None.
    sab_name : str, optional
        Name of S(a,b) library to apply to MT=2 data when applicable.
    enrichment : float, optional
        Enrichment for U235 in weight percent. For example, input 4.95 for
        4.95 weight percent enriched U. Default is None
        (natural composition).

    Returns
    -------
    energy_grid : numpy.ndarray
        Energies at which cross sections are calculated, in units of eV
    data : numpy.ndarray
        Cross sections calculated at the energy grid described by energy_grid

    """

    if isinstance(this, openmc.Material):
        if this.temperature is not None:
            T = this.temperature
        else:
            T = temperature
    else:
        T = temperature

    # Load the library
    library = openmc.data.DataLibrary.from_xml(cross_sections)

    ncrystal_cfg = None
    if isinstance(this, openmc.Material):
        # Expand elements in to nuclides with atomic densities
        nuc_fractions = this.get_nuclide_atom_densities()
        # Create a dict of [nuclide name] = nuclide object to carry forward
        # with a common nuclides format between openmc.Material and Elements
        nuclides = {nuclide: nuclide for nuclide in nuc_fractions}
        # Add NCrystal cfg string if it exists
        ncrystal_cfg = this.ncrystal_cfg
    else:
        # Expand elements in to nuclides with atomic densities
        nuclides = openmc.Element(this).expand(1., 'ao', enrichment=enrichment,
                               cross_sections=cross_sections)
        # For ease of processing split out the nuclide and its fraction
        nuc_fractions = {nuclide[0]: nuclide[1] for nuclide in nuclides}
        # Create a dict of [nuclide name] = nuclide object to carry forward
        # with a common nuclides format between openmc.Material and Elements
        nuclides = {nuclide[0]: nuclide[0] for nuclide in nuclides}

    # Identify the nuclides which have S(a,b) data
    sabs = {}
    for nuclide in nuclides.items():
        sabs[nuclide[0]] = None
    if isinstance(this, openmc.Material):
        for sab_name, _ in this._sab:
            sab = openmc.data.ThermalScattering.from_hdf5(
                library.get_by_material(sab_name, data_type='thermal')['path'])
            for nuc in sab.nuclides:
                sabs[nuc] = library.get_by_material(sab_name,
                        data_type='thermal')['path']
    else:
        if sab_name:
            sab = openmc.data.ThermalScattering.from_hdf5(sab_name)
            for nuc in sab.nuclides:
                sabs[nuc] = library.get_by_material(sab_name,
                        data_type='thermal')['path']

    # Now we can create the data sets to be plotted
    xs = {}
    E = []
    for nuclide in nuclides.items():
        name = nuclide[0]
        nuc = nuclide[1]
        sab_tab = sabs[name]
<<<<<<< HEAD
        temp_E, temp_xs = calculate_cexs(nuc, 'nuclide', types, T, sab_tab,
                                         cross_sections, ncrystal_cfg=ncrystal_cfg)
=======
        temp_E, temp_xs = calculate_cexs(nuc, types, T, sab_tab, cross_sections)
>>>>>>> 27cb0dc9
        E.append(temp_E)
        # Since the energy grids are different, store the cross sections as
        # a tabulated function so they can be calculated on any grid needed.
        xs[name] = [openmc.data.Tabulated1D(temp_E, temp_xs[line])
                    for line in range(len(types))]

    # Condense the data for every nuclide
    # First create a union energy grid
    energy_grid = E[0]
    for grid in E[1:]:
        energy_grid = np.union1d(energy_grid, grid)

    # Now we can combine all the nuclidic data
    data = np.zeros((len(types), len(energy_grid)))
    for line in range(len(types)):
        if types[line] == 'unity':
            data[line, :] = 1.
        else:
            for nuclide in nuclides.items():
                name = nuclide[0]
                data[line, :] += (nuc_fractions[name] *
                                  xs[name][line](energy_grid))

    return energy_grid, data


def calculate_mgxs(this, types, orders=None, temperature=294.,
                   cross_sections=None, ce_cross_sections=None,
                   enrichment=None):
    """Calculates multi-group cross sections of a requested type.

    If the data for the nuclide or macroscopic object in the library is
    represented as angle-dependent data then this method will return the
    geometric average cross section over all angles.

    Parameters
    ----------
    this : str or openmc.Material
        Object to source data from. Nuclides and elements can be input as a str
    types : Iterable of values of PLOT_TYPES_MGXS
        The type of cross sections to calculate
    orders : Iterable of Integral, optional
        The scattering order or delayed group index to use for the
        corresponding entry in types. Defaults to the 0th order for scattering
        and the total delayed neutron data.
    temperature : float, optional
        Temperature in Kelvin to plot. If not specified, a default
        temperature of 294K will be plotted. Note that the nearest
        temperature in the library for each nuclide will be used as opposed
        to using any interpolation.
    cross_sections : str, optional
        Location of MGXS HDF5 Library file. Default is None.
    ce_cross_sections : str, optional
        Location of continuous-energy cross_sections.xml file. Default is None.
    enrichment : float, optional
        Enrichment for U235 in weight percent. For example, input 4.95 for
        4.95 weight percent enriched U. Default is None
        (natural composition).

    Returns
    -------
    energy_grid : numpy.ndarray
        Energies at which cross sections are calculated, in units of eV
    data : numpy.ndarray
        Cross sections calculated at the energy grid described by energy_grid

    """

    # Check types
    cv.check_type('temperature', temperature, Real)
    if enrichment:
        cv.check_type('enrichment', enrichment, Real)
    cv.check_iterable_type('types', types, str)

    cv.check_type("cross_sections", cross_sections, str)
    library = openmc.MGXSLibrary.from_hdf5(cross_sections)

    if this in ELEMENT_NAMES or isinstance(this, openmc.Material):
        mgxs = _calculate_mgxs_elem_mat(this, types, library, orders,
                                        temperature, ce_cross_sections,
                                        enrichment)
    elif isinstance(this, str):
        mgxs = _calculate_mgxs_nuc_macro(this, types, library, orders,
                                         temperature)
    else:
        raise TypeError("Invalid type")

    # Convert the data to the format needed
    data = np.zeros((len(types), 2 * library.energy_groups.num_groups))
    energy_grid = np.zeros(2 * library.energy_groups.num_groups)
    for g in range(library.energy_groups.num_groups):
        energy_grid[g * 2: g * 2 + 2] = \
            library.energy_groups.group_edges[g: g + 2]
    # Ensure the energy will show on a log-axis by replacing 0s with a
    # sufficiently small number
    energy_grid[0] = max(energy_grid[0], _MIN_E)

    for line in range(len(types)):
        for g in range(library.energy_groups.num_groups):
            data[line, g * 2: g * 2 + 2] = mgxs[line, g]

    return energy_grid[::-1], data


def _calculate_mgxs_nuc_macro(this, types, library, orders=None,
                              temperature=294.):
    """Determines the multi-group cross sections of a nuclide or macroscopic
    object.

    If the data for the nuclide or macroscopic object in the library is
    represented as angle-dependent data then this method will return the
    geometric average cross section over all angles.

    Parameters
    ----------
    this : str
        Object to source data from
    types : Iterable of str
        The type of cross sections to calculate; values can either be those
        in openmc.PLOT_TYPES_MGXS
    library : openmc.MGXSLibrary
        MGXS Library containing the data of interest
    orders : Iterable of Integral, optional
        The scattering order or delayed group index to use for the
        corresponding entry in types. Defaults to the 0th order for scattering
        and the total delayed neutron data.
    temperature : float, optional
        Temperature in Kelvin to plot. If not specified, a default
        temperature of 294K will be plotted. Note that the nearest
        temperature in the library for each nuclide will be used as opposed
        to using any interpolation.

    Returns
    -------
    data : numpy.ndarray
        Cross sections calculated at the energy grid described by energy_grid

    """

    # Check the parameters and grab order/delayed groups
    if orders:
        cv.check_iterable_type('orders', orders, Integral,
                               min_depth=len(types), max_depth=len(types))
    else:
        orders = [None] * len(types)
    for i, line in enumerate(types):
        cv.check_type("line", line, str)
        cv.check_value("line", line, PLOT_TYPES_MGXS)
        if orders[i]:
            cv.check_greater_than("order value", orders[i], 0, equality=True)

    xsdata = library.get_by_name(this)

    if xsdata is not None:
        # Obtain the nearest temperature
        t = np.abs(xsdata.temperatures - temperature).argmin()

        # Get the data
        data = np.zeros((len(types), library.energy_groups.num_groups))
        for i, line in enumerate(types):
            if 'fission' in line and not xsdata.fissionable:
                continue
            elif line == 'unity':
                data[i, :] = 1.
            else:
                # Now we have to get the cross section data and properly
                # treat it depending on the requested type.
                # First get the data in a generic fashion
                temp_data = getattr(xsdata, _PLOT_MGXS_ATTR[line])[t]
                shape = temp_data.shape[:]
                # If we have angular data, then want the geometric
                # average over all provided angles.  Since the angles are
                # equi-distant, un-weighted averaging will suffice
                if xsdata.representation == 'angle':
                    temp_data = np.mean(temp_data, axis=(0, 1))

                # Now we can look at the shape of the data to identify how
                # it should be modified to produce an array of values
                # with groups.
                if shape in (xsdata.xs_shapes["[G']"],
                             xsdata.xs_shapes["[G]"]):
                    # Then the data is already an array vs groups so copy
                    # and move along
                    data[i, :] = temp_data
                elif shape == xsdata.xs_shapes["[G][G']"]:
                    # Sum the data over outgoing groups to create our array vs
                    # groups
                    data[i, :] = np.sum(temp_data, axis=1)
                elif shape == xsdata.xs_shapes["[DG]"]:
                    # Then we have a constant vs groups with a value for each
                    # delayed group. The user-provided value of orders tells us
                    # which delayed group we want. If none are provided, then
                    # we sum all the delayed groups together.
                    if orders[i]:
                        if orders[i] < len(shape[0]):
                            data[i, :] = temp_data[orders[i]]
                    else:
                        data[i, :] = np.sum(temp_data[:])
                elif shape in (xsdata.xs_shapes["[DG][G']"],
                               xsdata.xs_shapes["[DG][G]"]):
                    # Then we have an array vs groups with values for each
                    # delayed group. The user-provided value of orders tells us
                    # which delayed group we want. If none are provided, then
                    # we sum all the delayed groups together.
                    if orders[i]:
                        if orders[i] < len(shape[0]):
                            data[i, :] = temp_data[orders[i], :]
                    else:
                        data[i, :] = np.sum(temp_data[:, :], axis=0)
                elif shape == xsdata.xs_shapes["[DG][G][G']"]:
                    # Then we have a delayed group matrix. We will first
                    # remove the outgoing group dependency
                    temp_data = np.sum(temp_data, axis=-1)
                    # And then proceed in exactly the same manner as the
                    # "[DG][G']" or "[DG][G]" shapes in the previous block.
                    if orders[i]:
                        if orders[i] < len(shape[0]):
                            data[i, :] = temp_data[orders[i], :]
                    else:
                        data[i, :] = np.sum(temp_data[:, :], axis=0)
                elif shape == xsdata.xs_shapes["[G][G'][Order]"]:
                    # This is a scattering matrix with angular data
                    # First remove the outgoing group dependence
                    temp_data = np.sum(temp_data, axis=1)
                    # The user either provided a specific order or we resort
                    # to the default 0th order
                    if orders[i]:
                        order = orders[i]
                    else:
                        order = 0
                    # If the order is available, store the data for that order
                    # if it is not available, then the expansion coefficient
                    # is zero and thus we already have the correct value.
                    if order < shape[1]:
                        data[i, :] = temp_data[:, order]
    else:
        raise ValueError(f"{this} not present in provided MGXS library")

    return data


def _calculate_mgxs_elem_mat(this, types, library, orders=None,
                             temperature=294., ce_cross_sections=None,
                             enrichment=None):
    """Determines the multi-group cross sections of an element or material
    object.

    If the data for the nuclide or macroscopic object in the library is
    represented as angle-dependent data then this method will return the
    geometric average cross section over all angles.

    Parameters
    ----------
    this : str or openmc.Material
        Object to source data from. Elements can be input as a str
    types : Iterable of str
        The type of cross sections to calculate; values can either be those
        in openmc.PLOT_TYPES_MGXS
    library : openmc.MGXSLibrary
        MGXS Library containing the data of interest
    orders : Iterable of Integral, optional
        The scattering order or delayed group index to use for the
        corresponding entry in types. Defaults to the 0th order for scattering
        and the total delayed neutron data.
    temperature : float, optional
        Temperature in Kelvin to plot. If not specified, a default
        temperature of 294K will be plotted. Note that the nearest
        temperature in the library for each nuclide will be used as opposed
        to using any interpolation.
    ce_cross_sections : str, optional
        Location of continuous-energy cross_sections.xml file. Default is None.
        This is used only for expanding the elements
    enrichment : float, optional
        Enrichment for U235 in weight percent. For example, input 4.95 for
        4.95 weight percent enriched U. Default is None
        (natural composition).

    Returns
    -------
    data : numpy.ndarray
        Cross sections calculated at the energy grid described by energy_grid

    """

    if isinstance(this, openmc.Material):
        if this.temperature is not None:
            T = this.temperature
        else:
            T = temperature

        # Check to see if we have nuclides/elements or a macroscopic object
        if this._macroscopic is not None:
            # We have macroscopics
            nuclides = {this._macroscopic: this.density}
        else:
            # Expand elements in to nuclides with atomic densities
            nuclides = this.get_nuclide_atom_densities()

        # For ease of processing split out nuc and nuc_density
        nuc_fraction = list(nuclides.values())
    else:
        T = temperature
        # Expand elements in to nuclides with atomic densities
        nuclides = openmc.Element(this).expand(100., 'ao', enrichment=enrichment,
                               cross_sections=ce_cross_sections)

        # For ease of processing split out nuc and nuc_fractions
        nuc_fraction = [nuclide[1] for nuclide in nuclides]

    nuc_data = []
    for nuclide in nuclides.items():
        nuc_data.append(_calculate_mgxs_nuc_macro(nuclide[0], types, library,
                                                  orders, T))

    # Combine across the nuclides
    data = np.zeros((len(types), library.energy_groups.num_groups))
    for line in range(len(types)):
        if types[line] == 'unity':
            data[line, :] = 1.
        else:
            for n in range(len(nuclides)):
                data[line, :] += nuc_fraction[n] * nuc_data[n][line, :]

    return data<|MERGE_RESOLUTION|>--- conflicted
+++ resolved
@@ -215,13 +215,9 @@
     return fig
 
 
-<<<<<<< HEAD
-def calculate_cexs(this, data_type, types, temperature=294., sab_name=None,
+
+def calculate_cexs(this, types, temperature=294., sab_name=None,
                    cross_sections=None, enrichment=None, ncrystal_cfg=None):
-=======
-def calculate_cexs(this, types, temperature=294., sab_name=None,
-                   cross_sections=None, enrichment=None):
->>>>>>> 27cb0dc9
     """Calculates continuous-energy cross sections of a requested type.
 
     Parameters
@@ -262,35 +258,15 @@
     if enrichment:
         cv.check_type('enrichment', enrichment, Real)
 
-<<<<<<< HEAD
-    if data_type == 'nuclide':
-        if isinstance(this, str):
-            nuc = openmc.Nuclide(this)
-        else:
-            nuc = this
-        energy_grid, xs = _calculate_cexs_nuclide(nuc, types, temperature,
-                                                  sab_name, cross_sections,
-                                                  ncrystal_cfg)
-        # Convert xs (Iterable of Callable) to a grid of cross section values
-        # calculated on the points in energy_grid for consistency with the
-        # element and material functions.
-        data = np.zeros((len(types), len(energy_grid)))
-        for line in range(len(types)):
-            data[line, :] = xs[line](energy_grid)
-    elif data_type == 'element':
-        if isinstance(this, str):
-            elem = openmc.Element(this)
-=======
     if isinstance(this, str):
         if this in ELEMENT_NAMES:
             energy_grid, data = _calculate_cexs_elem_mat(
                 this, types, temperature, cross_sections, sab_name, enrichment
             )
-
->>>>>>> 27cb0dc9
         else:
             energy_grid, xs = _calculate_cexs_nuclide(
-                this, types, temperature, sab_name, cross_sections
+                this, types, temperature, sab_name, cross_sections,
+                ncrystal_cfg
             )
 
             # Convert xs (Iterable of Callable) to a grid of cross section values
@@ -604,12 +580,9 @@
         name = nuclide[0]
         nuc = nuclide[1]
         sab_tab = sabs[name]
-<<<<<<< HEAD
-        temp_E, temp_xs = calculate_cexs(nuc, 'nuclide', types, T, sab_tab,
-                                         cross_sections, ncrystal_cfg=ncrystal_cfg)
-=======
-        temp_E, temp_xs = calculate_cexs(nuc, types, T, sab_tab, cross_sections)
->>>>>>> 27cb0dc9
+        temp_E, temp_xs = calculate_cexs(nuc, types, T, sab_tab, cross_sections,
+                                         ncrystal_cfg=ncrystal_cfg
+                                         )
         E.append(temp_E)
         # Since the energy grids are different, store the cross sections as
         # a tabulated function so they can be calculated on any grid needed.
