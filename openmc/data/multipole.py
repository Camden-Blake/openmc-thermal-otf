from numbers import Integral, Real
from math import exp, erf, pi, sqrt

import h5py
import numpy as np

from . import WMP_VERSION, WMP_VERSION_MAJOR
from .data import K_BOLTZMANN
import openmc.checkvalue as cv
from openmc.mixin import EqualityMixin


# Constants that determine which value to access
_MP_EA = 0       # Pole

# Residue indices
_MP_RS = 1       # Residue scattering
_MP_RA = 2       # Residue absorption
_MP_RF = 3       # Residue fission

# Polynomial fit indices
_FIT_S = 0       # Scattering
_FIT_A = 1       # Absorption
_FIT_F = 2       # Fission


def _faddeeva(z):
    r"""Evaluate the complex Faddeeva function.

    Technically, the value we want is given by the equation:

    .. math::
        w(z) = \frac{i}{\pi} \int_{-\infty}^{\infty} \frac{1}{z - t}
        \exp(-t^2) \text{d}t

    as shown in Equation 63 from Hwang, R. N. "A rigorous pole
    representation of multilevel cross sections and its practical
    applications." Nuclear Science and Engineering 96.3 (1987): 192-209.

    The :func:`scipy.special.wofz` function evaluates
    :math:`w(z) = \exp(-z^2) \text{erfc}(-iz)`. These two forms of the Faddeeva
    function are related by a transformation.

    If we call the integral form :math:`w_\text{int}`, and the function form
    :math:`w_\text{fun}`:

    .. math::
        w_\text{int}(z) =
        \begin{cases}
            w_\text{fun}(z) & \text{for } \text{Im}(z) > 0\\
            -w_\text{fun}(z^*)^* & \text{for } \text{Im}(z) < 0
        \end{cases}

    Parameters
    ----------
    z : complex
        Argument to the Faddeeva function.

    Returns
    -------
    complex
        :math:`\frac{i}{\pi} \int_{-\infty}^{\infty} \frac{1}{z - t} \exp(-t^2)
        \text{d}t`

    """
    from scipy.special import wofz
    if np.angle(z) > 0:
        return wofz(z)
    else:
        return -np.conj(wofz(z.conjugate()))


def _broaden_wmp_polynomials(E, dopp, n):
    r"""Evaluate Doppler-broadened windowed multipole curvefit.

    The curvefit is a polynomial of the form :math:`\frac{a}{E}
    + \frac{b}{\sqrt{E}} + c + d \sqrt{E} + \ldots`

    Parameters
    ----------
    E : Real
        Energy to evaluate at.
    dopp : Real
        sqrt(atomic weight ratio / kT) in units of eV.
    n : Integral
        Number of components to the polynomial.

    Returns
    -------
    numpy.ndarray
        The value of each Doppler-broadened curvefit polynomial term.

    """
    sqrtE = sqrt(E)
    beta = sqrtE * dopp
    half_inv_dopp2 = 0.5 / dopp**2
    quarter_inv_dopp4 = half_inv_dopp2**2

    if beta > 6.0:
        # Save time, ERF(6) is 1 to machine precision.
        # beta/sqrtpi*exp(-beta**2) is also approximately 1 machine epsilon.
        erf_beta = 1.0
        exp_m_beta2 = 0.0
    else:
        erf_beta = erf(beta)
        exp_m_beta2 = exp(-beta**2)

    # Assume that, for sure, we'll use a second order (1/E, 1/V, const)
    # fit, and no less.

    factors = np.zeros(n)

    factors[0] = erf_beta / E
    factors[1] = 1.0 / sqrtE
    factors[2] = (factors[0] * (half_inv_dopp2 + E)
                  + exp_m_beta2 / (beta * sqrt(pi)))

    # Perform recursive broadening of high order components. range(1, n-2)
    # replaces a do i = 1, n-3.  All indices are reduced by one due to the
    # 1-based vs. 0-based indexing.
    for i in range(1, n-2):
        if i != 1:
            factors[i+2] = (-factors[i-2] * (i - 1.0) * i * quarter_inv_dopp4
                + factors[i] * (E + (1.0 + 2.0 * i) * half_inv_dopp2))
        else:
            factors[i+2] = factors[i]*(E + (1.0 + 2.0 * i) * half_inv_dopp2)

    return factors


class WindowedMultipole(EqualityMixin):
    """Resonant cross sections represented in the windowed multipole format.

    Parameters
    ----------
    name : str
        Name of the nuclide using the GND naming convention

    Attributes
    ----------
    fit_order : Integral
        Order of the windowed curvefit.
    fissionable : bool
        Whether or not the target nuclide has fission data.
    spacing : Real
        The width of each window in sqrt(E)-space.  For example, the frst window
        will end at (sqrt(E_min) + spacing)**2 and the second window at
        (sqrt(E_min) + 2*spacing)**2.
    sqrtAWR : Real
        Square root of the atomic weight ratio of the target nuclide.
    E_min : Real
        Lowest energy in eV the library is valid for.
    E_max : Real
        Highest energy in eV the library is valid for.
    data : np.ndarray
        A 2D array of complex poles and residues.  data[i, 0] gives the energy
        at which pole i is located.  data[i, 1:] gives the residues associated
        with the i-th pole.  There are 3 residues, one each for the scattering,
        absorption, and fission channels.
    windows : np.ndarray
        A 2D array of Integral values.  windows[i, 0] - 1 is the index of the
        first pole in window i. windows[i, 1] - 1 is the index of the last pole
        in window i.
    broaden_poly : np.ndarray
        A 1D array of boolean values indicating whether or not the polynomial
        curvefit in that window should be Doppler broadened.
    curvefit : np.ndarray
        A 3D array of Real curvefit polynomial coefficients.  curvefit[i, 0, :]
        gives coefficients for the scattering cross section in window i.
        curvefit[i, 1, :] gives absorption coefficients and curvefit[i, 2, :]
        gives fission coefficients.  The polynomial terms are increasing powers
        of sqrt(E) starting with 1/E e.g:
        a/E + b/sqrt(E) + c + d sqrt(E) + ...

    """
    def __init__(self, name):
        self.name = name
        self.spacing = None
        self.sqrtAWR = None
        self.E_min = None
        self.E_max = None
        self.data = None
        self.windows = None
        self.broaden_poly = None
        self.curvefit = None

    @property
    def name(self):
        return self._name

    @property
    def fit_order(self):
        return self.curvefit.shape[1] - 1

    @property
    def fissionable(self):
        return self.data.shape[1] == 4

    @property
    def spacing(self):
        return self._spacing

    @property
    def sqrtAWR(self):
        return self._sqrtAWR

    @property
    def E_min(self):
        return self._E_min

    @property
    def E_max(self):
        return self._E_max

    @property
    def data(self):
        return self._data

    @property
    def windows(self):
        return self._windows

    @property
    def broaden_poly(self):
        return self._broaden_poly

    @property
    def curvefit(self):
        return self._curvefit

    @name.setter
    def name(self, name):
        cv.check_type('name', name, str)
        self._name = name

    @spacing.setter
    def spacing(self, spacing):
        if spacing is not None:
            cv.check_type('spacing', spacing, Real)
            cv.check_greater_than('spacing', spacing, 0.0, equality=False)
        self._spacing = spacing

    @sqrtAWR.setter
    def sqrtAWR(self, sqrtAWR):
        if sqrtAWR is not None:
            cv.check_type('sqrtAWR', sqrtAWR, Real)
            cv.check_greater_than('sqrtAWR', sqrtAWR, 0.0, equality=False)
        self._sqrtAWR = sqrtAWR

    @E_min.setter
    def E_min(self, E_min):
        if E_min is not None:
            cv.check_type('E_min', E_min, Real)
            cv.check_greater_than('E_min', E_min, 0.0, equality=True)
        self._E_min = E_min

    @E_max.setter
    def E_max(self, E_max):
        if E_max is not None:
            cv.check_type('E_max', E_max, Real)
            cv.check_greater_than('E_max', E_max, 0.0, equality=False)
        self._E_max = E_max

    @data.setter
    def data(self, data):
        if data is not None:
            cv.check_type('data', data, np.ndarray)
            if len(data.shape) != 2:
                raise ValueError('Multipole data arrays must be 2D')
            if data.shape[1] not in (3, 4):
                raise ValueError(
                     'data.shape[1] must be 3 or 4. One value for the pole.'
                     ' One each for the scattering and absorption residues. '
                     'Possibly one more for a fission residue.')
            if not np.issubdtype(data.dtype, np.complexfloating):
                raise TypeError('Multipole data arrays must be complex dtype')
        self._data = data

    @windows.setter
    def windows(self, windows):
        if windows is not None:
            cv.check_type('windows', windows, np.ndarray)
            if len(windows.shape) != 2:
                raise ValueError('Multipole windows arrays must be 2D')
            if not np.issubdtype(windows.dtype, np.integer):
                raise TypeError('Multipole windows arrays must be integer'
                                ' dtype')
        self._windows = windows

    @broaden_poly.setter
    def broaden_poly(self, broaden_poly):
        if broaden_poly is not None:
            cv.check_type('broaden_poly', broaden_poly, np.ndarray)
            if len(broaden_poly.shape) != 1:
                raise ValueError('Multipole broaden_poly arrays must be 1D')
            if not np.issubdtype(broaden_poly.dtype, np.bool_):
                raise TypeError('Multipole broaden_poly arrays must be boolean'
                                ' dtype')
        self._broaden_poly = broaden_poly

    @curvefit.setter
    def curvefit(self, curvefit):
        if curvefit is not None:
            cv.check_type('curvefit', curvefit, np.ndarray)
            if len(curvefit.shape) != 3:
                raise ValueError('Multipole curvefit arrays must be 3D')
            if curvefit.shape[2] not in (2, 3):  # sig_s, sig_a (maybe sig_f)
                raise ValueError('The third dimension of multipole curvefit'
                                 ' arrays must have a length of 2 or 3')
            if not np.issubdtype(curvefit.dtype, np.floating):
                raise TypeError('Multipole curvefit arrays must be float dtype')
        self._curvefit = curvefit

    @classmethod
    def from_hdf5(cls, group_or_filename):
        """Construct a WindowedMultipole object from an HDF5 group or file.

        Parameters
        ----------
        group_or_filename : h5py.Group or str
            HDF5 group containing multipole data. If given as a string, it is
            assumed to be the filename for the HDF5 file, and the first group is
            used to read from.

        Returns
        -------
        openmc.data.WindowedMultipole
            Resonant cross sections represented in the windowed multipole
            format.

        """

        if isinstance(group_or_filename, h5py.Group):
            group = group_or_filename
        else:
            h5file = h5py.File(str(group_or_filename), 'r')

            # Make sure version matches
            if 'version' in h5file.attrs:
                major, minor = h5file.attrs['version']
                if major != WMP_VERSION_MAJOR:
                    raise IOError(
                        'WMP data format uses version {}. {} whereas your '
                        'installation of the OpenMC Python API expects version '
                        '{}.x.'.format(major, minor, WMP_VERSION_MAJOR))
            else:
                raise IOError(
                    'WMP data does not indicate a version. Your installation of '
                    'the OpenMC Python API expects version {}.x data.'
                    .format(WMP_VERSION_MAJOR))

            group = list(h5file.values())[0]

        name = group.name[1:]
        out = cls(name)

        # Read scalars.

        out.spacing = group['spacing'][()]
        out.sqrtAWR = group['sqrtAWR'][()]
        out.E_min = group['E_min'][()]
        out.E_max = group['E_max'][()]

        # Read arrays.

        err = "WMP '{}' array shape is not consistent with the '{}' array shape"

        out.data = group['data'][()]

        out.windows = group['windows'][()]

<<<<<<< HEAD
        out.broaden_poly = group['broaden_poly'][()].astype(np.bool)
=======
        out.broaden_poly = group['broaden_poly'][...].astype(np.bool)
>>>>>>> 8e7bf4b1
        if out.broaden_poly.shape[0] != out.windows.shape[0]:
            raise ValueError(err.format('broaden_poly', 'windows'))

        out.curvefit = group['curvefit'][()]
        if out.curvefit.shape[0] != out.windows.shape[0]:
            raise ValueError(err.format('curvefit', 'windows'))

        # _broaden_wmp_polynomials assumes the curve fit has at least 3 terms.
        if out.fit_order < 2:
            raise ValueError("Windowed multipole is only supported for "
                             "curvefits with 3 or more terms.")

        return out

    def _evaluate(self, E, T):
        """Compute scattering, absorption, and fission cross sections.

        Parameters
        ----------
        E : Real
            Energy of the incident neutron in eV.
        T : Real
            Temperature of the target in K.

        Returns
        -------
        3-tuple of Real
            Total, absorption, and fission microscopic cross sections at the
            given energy and temperature.

        """

        if E < self.E_min: return (0, 0, 0)
        if E > self.E_max: return (0, 0, 0)

        # ======================================================================
        # Bookkeeping

        # Define some frequently used variables.
        sqrtkT = sqrt(K_BOLTZMANN * T)
        sqrtE = sqrt(E)
        invE = 1.0 / E

        # Locate us.  The i_window calc omits a + 1 present in F90 because of
        # the 1-based vs. 0-based indexing.  Similarly startw needs to be
        # decreased by 1.  endw does not need to be decreased because
        # range(startw, endw) does not include endw.
        i_window = int(np.floor((sqrtE - sqrt(self.E_min)) / self.spacing))
        startw = self.windows[i_window, 0] - 1
        endw = self.windows[i_window, 1]

        # Initialize the ouptut cross sections.
        sig_s = 0.0
        sig_a = 0.0
        sig_f = 0.0

        # ======================================================================
        # Add the contribution from the curvefit polynomial.

        if sqrtkT != 0 and self.broaden_poly[i_window]:
            # Broaden the curvefit.
            dopp = self.sqrtAWR / sqrtkT
            broadened_polynomials = _broaden_wmp_polynomials(E, dopp,
                                                             self.fit_order + 1)
            for i_poly in range(self.fit_order+1):
                sig_s += (self.curvefit[i_window, i_poly, _FIT_S]
                          * broadened_polynomials[i_poly])
                sig_a += (self.curvefit[i_window, i_poly, _FIT_A]
                          * broadened_polynomials[i_poly])
                if self.fissionable:
                    sig_f += (self.curvefit[i_window, i_poly, _FIT_F]
                              * broadened_polynomials[i_poly])
        else:
            temp = invE
            for i_poly in range(self.fit_order+1):
                sig_s += self.curvefit[i_window, i_poly, _FIT_S] * temp
                sig_a += self.curvefit[i_window, i_poly, _FIT_A] * temp
                if self.fissionable:
                    sig_f += self.curvefit[i_window, i_poly, _FIT_F] * temp
                temp *= sqrtE

        # ======================================================================
        # Add the contribution from the poles in this window.

        if sqrtkT == 0.0:
            # If at 0K, use asymptotic form.
            for i_pole in range(startw, endw):
                psi_chi = -1j / (self.data[i_pole, _MP_EA] - sqrtE)
                c_temp = psi_chi / E
                sig_s += (self.data[i_pole, _MP_RS] * c_temp).real
                sig_a += (self.data[i_pole, _MP_RA] * c_temp).real
                if self.fissionable:
                    sig_f += (self.data[i_pole, _MP_RF] * c_temp).real

        else:
            # At temperature, use Faddeeva function-based form.
            dopp = self.sqrtAWR / sqrtkT
            for i_pole in range(startw, endw):
                Z = (sqrtE - self.data[i_pole, _MP_EA]) * dopp
                w_val = _faddeeva(Z) * dopp * invE * sqrt(pi)
                sig_s += (self.data[i_pole, _MP_RS] * w_val).real
                sig_a += (self.data[i_pole, _MP_RA] * w_val).real
                if self.fissionable:
                    sig_f += (self.data[i_pole, _MP_RF] * w_val).real

        return sig_s, sig_a, sig_f

    def __call__(self, E, T):
        """Compute scattering, absorption, and fission cross sections.

        Parameters
        ----------
        E : Real or Iterable of Real
            Energy of the incident neutron in eV.
        T : Real
            Temperature of the target in K.

        Returns
        -------
        3-tuple of Real or 3-tuple of numpy.ndarray
            Total, absorption, and fission microscopic cross sections at the
            given energy and temperature.

        """

        fun = np.vectorize(lambda x: self._evaluate(x, T))
        return fun(E)

    def export_to_hdf5(self, path, mode='a', libver='earliest'):
        """Export windowed multipole data to an HDF5 file.

        Parameters
        ----------
        path : str
            Path to write HDF5 file to
        mode : {'r', r+', 'w', 'x', 'a'}
            Mode that is used to open the HDF5 file. This is the second argument
            to the :class:`h5py.File` constructor.
        libver : {'earliest', 'latest'}
            Compatibility mode for the HDF5 file. 'latest' will produce files
            that are less backwards compatible but have performance benefits.

        """

        # Open file and write version.
        with h5py.File(str(path), mode, libver=libver) as f:
            f.attrs['filetype'] = np.string_('data_wmp')
            f.attrs['version'] = np.array(WMP_VERSION)

            g = f.create_group(self.name)

            # Write scalars.
            g.create_dataset('spacing', data=np.array(self.spacing))
            g.create_dataset('sqrtAWR', data=np.array(self.sqrtAWR))
            g.create_dataset('E_min', data=np.array(self.E_min))
            g.create_dataset('E_max', data=np.array(self.E_max))

            # Write arrays.
            g.create_dataset('data', data=self.data)
            g.create_dataset('windows', data=self.windows)
            g.create_dataset('broaden_poly',
                             data=self.broaden_poly.astype(np.int8))
            g.create_dataset('curvefit', data=self.curvefit)<|MERGE_RESOLUTION|>--- conflicted
+++ resolved
@@ -369,11 +369,7 @@
 
         out.windows = group['windows'][()]
 
-<<<<<<< HEAD
-        out.broaden_poly = group['broaden_poly'][()].astype(np.bool)
-=======
         out.broaden_poly = group['broaden_poly'][...].astype(np.bool)
->>>>>>> 8e7bf4b1
         if out.broaden_poly.shape[0] != out.windows.shape[0]:
             raise ValueError(err.format('broaden_poly', 'windows'))
 
