--- conflicted
+++ resolved
@@ -78,7 +78,7 @@
 !===============================================================================
   type, extends(CellFilter) :: CellFromFilter
   contains
-    procedure :: get_next_bin => get_next_bin_cell_from
+    procedure :: get_all_bins => get_all_bins_cell_from
     procedure :: to_statepoint => to_statepoint_cell_from
     procedure :: text_label => text_label_cell_from
   end type CellFromFilter
@@ -655,41 +655,24 @@
 !===============================================================================
 ! CellFromFilter methods
 !===============================================================================
-  subroutine get_next_bin_cell_from(this, p, estimator, current_bin, &
-        next_bin, weight)
+  subroutine get_all_bins_cell_from(this, p, estimator, match)
     class(CellFromFilter), intent(in)  :: this
     type(Particle),    intent(in)  :: p
     integer,           intent(in)  :: estimator
-    integer, value,    intent(in)  :: current_bin
-    integer,           intent(out) :: next_bin
-    real(8),           intent(out) :: weight
-
-    integer :: i, start
-
-    ! Find the coordinate level of the last bin we found.
-    if (current_bin == NO_BIN_FOUND) then
-      start = 1
-    else
-      do i = 1, p % last_n_coord
-        if (p % last_cell(i) == this % cells(current_bin)) then
-          start = i + 1
-          exit
-        end if
-      end do
-    end if
-
-    ! Starting one coordinate level deeper, find the next bin.
-    next_bin = NO_BIN_FOUND
-    weight = ERROR_REAL
-    do i = start, p % last_n_coord
+    type(TallyFilterMatch), intent(inout) :: match
+
+    integer :: i
+
+    ! Iterate over coordinate levels to see with cells match
+
+    do i = 1, p % last_n_coord
       if (this % map % has_key(p % last_cell(i))) then
-        next_bin = this % map % get_key(p % last_cell(i))
-        weight = ONE
-        exit
-      end if
-    end do
-
-  end subroutine get_next_bin_cell_from
+        call match % bins % push_back(this % map % get_key(p % last_cell(i)))
+        call match % weights % push_back(ONE)
+      end if
+    end do
+
+  end subroutine get_all_bins_cell_from
 
   subroutine to_statepoint_cell_from(this, filter_group)
     class(CellFromFilter), intent(in) :: this
@@ -867,15 +850,9 @@
     integer :: i
 
       do i = 1, this % n_bins
-<<<<<<< HEAD
         if (p % surface == this % surfaces(i)) then
           call match % bins % push_back(i)
           call match % weights % push_back(ONE)
-=======
-        if (abs(p % surface) == this % surfaces(i)) then
-          next_bin = i
-          weight = sign(1, p % surface)
->>>>>>> 85307065
           exit
         end if
       end do
@@ -1221,15 +1198,8 @@
 
     select type(this)
     type is (EnergyFunctionFilter)
-<<<<<<< HEAD
+
       n = size(this % energy)
-=======
-      if (current_bin == NO_BIN_FOUND) then
-        n = size(this % energy)
-
-        ! Get pre-collision energy of particle
-        E = p % last_E
->>>>>>> 85307065
 
       ! Make sure the correct energy is used.
       if (estimator == ESTIMATOR_TRACKLENGTH) then
