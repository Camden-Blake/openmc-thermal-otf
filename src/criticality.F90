module criticality

  use constants,  only: ZERO
  use global
  use intercycle, only: shannon_entropy, calculate_keff, synchronize_bank, &
                        count_source_for_ufs
  use output,     only: write_message, header, print_columns
  use physics,    only: transport
  use source,     only: get_source_particle
  use string,     only: to_str
  use tally,      only: synchronize_tallies
  use timing,     only: timer_start, timer_stop

contains

!===============================================================================
! RUN_CRITICALITY encompasses all the main logic where iterations are performed
! over the cycles and histories.
!===============================================================================

  subroutine run_criticality()

    integer(8) :: i  ! index over histories in single cycle

    if (master) call header("BEGIN SIMULATION", level=1)

    tallies_on = .false.
    call timer_start(time_inactive)

    ! Allocate particle
    allocate(p)

    ! Display column titles
<<<<<<< HEAD
    if (entropy_on) then
      if (cmfd_on) then
        message = " Cycle   k(batch)   Entropy         Average k         CMFD k    CMFD Ent."
        call write_message(1)
        message = " =====   ========   =======    ===================  ==========  ========="
        call write_message(1)
      else
        message = " Cycle   k(batch)   Entropy         Average k"
        call write_message(1)
        message = " =====   ========   =======    ==================="
        call write_message(1)
      end if
    else
      if (cmfd_on) then
        message = " Cycle   k(batch)          Average k         CMFD k"
        call write_message(1)
        message = " =====   ========     ===================  =========="
        call write_message(1)
      else
        message = " Cycle   k(batch)          Average k"
        call write_message(1)
        message = " =====   ========     ==================="
        call write_message(1)
      end if
    end if
=======
    call print_columns()
>>>>>>> 653535d0

    ! ==========================================================================
    ! LOOP OVER BATCHES
    BATCH_LOOP: do current_batch = 1, n_batches

       call initialize_batch()

       ! =======================================================================
       ! LOOP OVER GENERATIONS
       GENERATION_LOOP: do current_gen = 1, gen_per_batch

          call initialize_generation()

          ! Start timer for transport
          call timer_start(time_transport)

          ! ====================================================================
          ! LOOP OVER PARTICLES
          PARTICLE_LOOP: do i = 1, work

             ! grab source particle from bank
             call get_source_particle(i)

             ! transport particle
             call transport()

          end do PARTICLE_LOOP

          ! Accumulate time for transport
          call timer_stop(time_transport)

          ! Distribute fission bank across processors evenly
          call timer_start(time_intercycle)
          call synchronize_bank()
          call timer_stop(time_intercycle)
          
       end do GENERATION_LOOP

       call finalize_batch()

    end do BATCH_LOOP

    call timer_stop(time_active)

    ! ==========================================================================
    ! END OF RUN WRAPUP

    if (master) call header("SIMULATION FINISHED", level=1)

  end subroutine run_criticality

!===============================================================================
! INITIALIZE_BATCH
!===============================================================================

  subroutine initialize_batch()

       message = "Simulating batch " // trim(to_str(current_batch)) // "..."
       call write_message(8)

       ! Reset total starting particle weight used for normalizing tallies
       total_weight = ZERO

  end subroutine initialize_batch

!===============================================================================
! INITIALIZE_GENERATION
!===============================================================================

  subroutine initialize_generation()

    ! Reset number of fission bank sites
    n_bank = 0

    ! Count source sites if using uniform fission source weighting
    if (ufs) call count_source_for_ufs()

  end subroutine initialize_generation

!===============================================================================
! FINALIZE_BATCH handles synchronization and accumulation of tallies,
! calculation of Shannon entropy, getting single-batch estimate of keff, and
! turning on tallies when appropriate
!===============================================================================

  subroutine finalize_batch()

    use cmfd_execute, only: execute_cmfd

    ! Collect tallies
    if (tallies_on) then
       call timer_start(time_ic_tallies)
       call synchronize_tallies()
       call timer_stop(time_ic_tallies)
    end if

    ! Calculate shannon entropy
    if (entropy_on) call shannon_entropy()

    ! Collect results and statistics
    call calculate_keff()

    ! run cmfd
    if (current_batch > n_inactive .and. cmfd_on) then
      call execute_cmfd()
    end if

    ! Turn tallies on once inactive cycles are complete
    if (current_batch == n_inactive) then
       tallies_on = .true.
       call timer_stop(time_inactive)
       call timer_start(time_active)
    end if

  end subroutine finalize_batch

end module criticality<|MERGE_RESOLUTION|>--- conflicted
+++ resolved
@@ -31,35 +31,7 @@
     allocate(p)
 
     ! Display column titles
-<<<<<<< HEAD
-    if (entropy_on) then
-      if (cmfd_on) then
-        message = " Cycle   k(batch)   Entropy         Average k         CMFD k    CMFD Ent."
-        call write_message(1)
-        message = " =====   ========   =======    ===================  ==========  ========="
-        call write_message(1)
-      else
-        message = " Cycle   k(batch)   Entropy         Average k"
-        call write_message(1)
-        message = " =====   ========   =======    ==================="
-        call write_message(1)
-      end if
-    else
-      if (cmfd_on) then
-        message = " Cycle   k(batch)          Average k         CMFD k"
-        call write_message(1)
-        message = " =====   ========     ===================  =========="
-        call write_message(1)
-      else
-        message = " Cycle   k(batch)          Average k"
-        call write_message(1)
-        message = " =====   ========     ==================="
-        call write_message(1)
-      end if
-    end if
-=======
     call print_columns()
->>>>>>> 653535d0
 
     ! ==========================================================================
     ! LOOP OVER BATCHES
@@ -147,8 +119,6 @@
 
   subroutine finalize_batch()
 
-    use cmfd_execute, only: execute_cmfd
-
     ! Collect tallies
     if (tallies_on) then
        call timer_start(time_ic_tallies)
@@ -162,11 +132,6 @@
     ! Collect results and statistics
     call calculate_keff()
 
-    ! run cmfd
-    if (current_batch > n_inactive .and. cmfd_on) then
-      call execute_cmfd()
-    end if
-
     ! Turn tallies on once inactive cycles are complete
     if (current_batch == n_inactive) then
        tallies_on = .true.
