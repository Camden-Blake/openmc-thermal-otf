module input_xml

  use cmfd_input,       only: configure_cmfd
  use constants
  use dict_header,      only: DictIntInt, ElemKeyValueCI
  use error,            only: fatal_error, warning
  use geometry_header,  only: Cell, Surface, Lattice
  use global
  use list_header,      only: ListChar, ListReal
  use mesh_header,      only: StructuredMesh
  use output,           only: write_message
  use plot_header
  use random_lcg,       only: prn
  use string,           only: lower_case, to_str, str_to_int, str_to_real, &
                              starts_with, ends_with
  use tally_header,     only: TallyObject, TallyFilter
  use tally_initialize, only: add_tallies
  use xml_interface

  implicit none
  save

  type(DictIntInt) :: cells_in_univ_dict ! used to count how many cells each
                                         ! universe contains

contains

!===============================================================================
! READ_INPUT_XML calls each of the separate subroutines for reading settings,
! geometry, materials, and tallies.
!===============================================================================

  subroutine read_input_xml()

    call read_settings_xml()
    if ((run_mode /= MODE_PLOTTING)) call read_cross_sections_xml()
    call read_geometry_xml()
    call read_materials_xml()
    call read_tallies_xml()
    if (cmfd_run) call configure_cmfd()

  end subroutine read_input_xml

!===============================================================================
! READ_SETTINGS_XML reads data from a settings.xml file and parses it, checking
! for errors and placing properly-formatted data in the right data structures
!===============================================================================

  subroutine read_settings_xml()

    character(MAX_LINE_LEN) :: temp_str
    integer :: i
    integer :: n
    integer :: coeffs_reqd
    integer :: temp_int
    integer :: temp_int_array3(3)
    integer, allocatable :: temp_int_array(:)
    integer(8) :: temp_long
    integer :: n_tracks
    logical :: file_exists
    character(MAX_FILE_LEN) :: env_variable
    character(MAX_WORD_LEN) :: type
    character(MAX_LINE_LEN) :: filename
    type(Node), pointer :: doc            => null()
    type(Node), pointer :: node_mode      => null()
    type(Node), pointer :: node_source    => null()
    type(Node), pointer :: node_dist      => null()
    type(Node), pointer :: node_cutoff    => null()
    type(Node), pointer :: node_entropy   => null()
    type(Node), pointer :: node_ufs       => null()
    type(Node), pointer :: node_sp        => null()
    type(Node), pointer :: node_output    => null()
    type(Node), pointer :: node_verb      => null()
    type(Node), pointer :: node_res_scat  => null()
    type(Node), pointer :: node_scatterer => null()
    type(NodeList), pointer :: node_scat_list => null()

    ! Display output message
    message = "Reading settings XML file..."
    call write_message(5)

    ! Check if settings.xml exists
    filename = trim(path_input) // "settings.xml"
    inquire(FILE=filename, EXIST=file_exists)
    if (.not. file_exists) then
      message = "Settings XML file '" // trim(filename) // "' does not exist!"
      call fatal_error()
    end if

    ! Parse settings.xml file
    call open_xmldoc(doc, filename)

    ! Find cross_sections.xml file -- the first place to look is the
    ! settings.xml file. If no file is found there, then we check the
    ! CROSS_SECTIONS environment variable
    if (run_mode /= MODE_PLOTTING) then
      if (.not. check_for_node(doc, "cross_sections") .and. &
           run_mode /= MODE_PLOTTING) then
        ! No cross_sections.xml file specified in settings.xml, check
        ! environment variable
        call get_environment_variable("CROSS_SECTIONS", env_variable)
        if (len_trim(env_variable) == 0) then
          message = "No cross_sections.xml file was specified in settings.xml &
               &or in the CROSS_SECTIONS environment variable."
          call fatal_error()
        else
          path_cross_sections = trim(env_variable)
        end if
      else
        call get_node_value(doc, "cross_sections", path_cross_sections)
      end if
    end if

    ! Set output directory if a path has been specified on the <output_path>
    ! element
    if (check_for_node(doc, "output_path")) then
      call get_node_value(doc, "output_path", path_output)
      if (.not. ends_with(path_output, "/")) &
           path_output = trim(path_output) // "/"
    end if

    ! Make sure that either eigenvalue or fixed source was specified
    if (.not.check_for_node(doc, "eigenvalue") .and. &
         .not.check_for_node(doc, "fixed_source")) then
      message = "<eigenvalue> or <fixed_source> not specified."
      call fatal_error()
    end if

    ! Eigenvalue information
    if (check_for_node(doc, "eigenvalue")) then
      ! Set run mode
      if (run_mode == NONE) run_mode = MODE_EIGENVALUE

      ! Get pointer to eigenvalue XML block
      call get_node_ptr(doc, "eigenvalue", node_mode)

      ! Check number of particles
      if (.not.check_for_node(node_mode, "particles")) then
        message = "Need to specify number of particles per generation."
        call fatal_error()
      end if

      ! Get number of particles
      call get_node_value(node_mode, "particles", temp_long)

      ! If the number of particles was specified as a command-line argument, we
      ! don't set it here
      if (n_particles == 0) n_particles = temp_long

      ! Copy batch and generation information
      call get_node_value(node_mode, "batches", n_batches)
      call get_node_value(node_mode, "inactive", n_inactive)
      n_active = n_batches - n_inactive
      if (check_for_node(node_mode, "generations_per_batch")) then
        call get_node_value(node_mode, "generations_per_batch", gen_per_batch)
      end if

      ! Allocate array for batch keff and entropy
      allocate(k_generation(n_batches*gen_per_batch))
      allocate(entropy(n_batches*gen_per_batch))
      entropy = ZERO
    end if

    ! Fixed source calculation information
    if (check_for_node(doc, "fixed_source")) then
      ! Set run mode
      if (run_mode == NONE) run_mode = MODE_FIXEDSOURCE

      ! Get pointer to fixed_source XML block
      call get_node_ptr(doc, "fixed_source", node_mode)

      ! Check number of particles
      if (.not.check_for_node(node_mode, "particles")) then
        message = "Need to specify number of particles per batch."
        call fatal_error()
      end if

      ! Get number of particles
      call get_node_value(node_mode, "particles", temp_long)

      ! If the number of particles was specified as a command-line argument, we
      ! don't set it here
      if (n_particles == 0) n_particles = temp_long 

      ! Copy batch information
      call get_node_value(node_mode, "batches", n_batches)
      n_active = n_batches
      n_inactive    = 0
      gen_per_batch = 1
    end if

    ! Check number of active batches, inactive batches, and particles
    if (n_active <= 0) then
      message = "Number of active batches must be greater than zero."
      call fatal_error()
    elseif (n_inactive < 0) then
      message = "Number of inactive batches must be non-negative."
      call fatal_error()
    elseif (n_particles <= 0) then
      message = "Number of particles must be greater than zero."
      call fatal_error()
    end if

    ! Copy random number seed if specified
    if (check_for_node(doc, "seed")) call get_node_value(doc, "seed", seed)

    ! Energy grid methods
    if (check_for_node(doc, "energy_grid")) then
      call get_node_value(doc, "energy_grid", temp_str)
    else
      temp_str = 'union'
    end if
    select case (trim(temp_str))
    case ('nuclide')
      grid_method = GRID_NUCLIDE
    case ('union')
      grid_method = GRID_UNION
    case ('lethargy')
      message = "Lethargy mapped energy grid not yet supported."
      call fatal_error()
    case default
      message = "Unknown energy grid method: " // trim(temp_str)
      call fatal_error()
    end select

    ! Verbosity
    if (check_for_node(doc, "verbosity")) then
      call get_node_ptr(doc, "verbosity", node_verb)
      call get_node_value(node_verb, "value", verbosity)
    end if

    ! Number of OpenMP threads
    if (check_for_node(doc, "threads")) then
#ifdef _OPENMP
      if (n_threads == NONE) then
        call get_node_value(doc, "threads", n_threads)
        if (n_threads < 1) then
          message = "Invalid number of threads: " // to_str(n_threads)
          call fatal_error()
        end if
        call omp_set_num_threads(n_threads)
      end if
#else
      message = "Ignoring number of threads."
      call warning()
#endif
    end if

    ! ==========================================================================
    ! EXTERNAL SOURCE

    ! Get pointer to source
    if (check_for_node(doc, "source")) then
      call get_node_ptr(doc, "source", node_source)
    else
      message = "No source specified in settings XML file."
      call fatal_error()
    end if

    ! Check for external source file
    if (check_for_node(node_source, "file")) then
      ! Copy path of source file
      call get_node_value(node_source, "file", path_source)

      ! Check if source file exists
      inquire(FILE=path_source, EXIST=file_exists)
      if (.not. file_exists) then
        message = "Binary source file '" // trim(path_source) // &
             "' does not exist!"
        call fatal_error()
      end if

    else

      ! Spatial distribution for external source
      if (check_for_node(node_source, "space")) then 

        ! Get pointer to spatial distribution
        call get_node_ptr(node_source, "space", node_dist) 

        ! Check for type of spatial distribution
        type = ''
        if (check_for_node(node_dist, "type")) &
             call get_node_value(node_dist, "type", type)
        call lower_case(type)
        select case (trim(type))
        case ('box')
          external_source % type_space = SRC_SPACE_BOX
          coeffs_reqd = 6
        case ('point')
          external_source % type_space = SRC_SPACE_POINT
          coeffs_reqd = 3
        case default
          message = "Invalid spatial distribution for external source: " &
              // trim(type)
          call fatal_error()
        end select

        ! Determine number of parameters specified
        if (check_for_node(node_dist, "parameters")) then
          n = get_arraysize_double(node_dist, "parameters")
        else
          n = 0
        end if

        ! Read parameters for spatial distribution
        if (n < coeffs_reqd) then
          message = "Not enough parameters specified for spatial &
               &distribution of external source."
          call fatal_error()
        elseif (n > coeffs_reqd) then
          message = "Too many parameters specified for spatial &
               &distribution of external source."
          call fatal_error()
        elseif (n > 0) then
          allocate(external_source % params_space(n))
          call get_node_array(node_dist, "parameters", &
               external_source % params_space)
        end if
      else
        message = "No spatial distribution specified for external source."
        call fatal_error()
      end if

      ! Determine external source angular distribution
      if (check_for_node(node_source, "angle")) then

        ! Get pointer to angular distribution
        call get_node_ptr(node_source, "angle", node_dist)

        ! Check for type of angular distribution
        type = ''
        if (check_for_node(node_dist, "type")) &
             call get_node_value(node_dist, "type", type)
        call lower_case(type)
        select case (trim(type))
        case ('isotropic')
          external_source % type_angle = SRC_ANGLE_ISOTROPIC
          coeffs_reqd = 0
        case ('monodirectional')
          external_source % type_angle = SRC_ANGLE_MONO
          coeffs_reqd = 3
        case ('tabular')
          external_source % type_angle = SRC_ANGLE_TABULAR
        case default
          message = "Invalid angular distribution for external source: " &
               // trim(type)
          call fatal_error()
        end select

        ! Determine number of parameters specified
        if (check_for_node(node_dist, "parameters")) then
          n = get_arraysize_double(node_dist, "parameters")
        else
          n = 0
        end if

        ! Read parameters for angle distribution
        if (n < coeffs_reqd) then
          message = "Not enough parameters specified for angle &
               &distribution of external source."
          call fatal_error()
        elseif (n > coeffs_reqd) then
          message = "Too many parameters specified for angle &
               &distribution of external source."
          call fatal_error()
        elseif (n > 0) then
          allocate(external_source % params_angle(n))
          call get_node_array(node_dist, "parameters", &
               external_source % params_angle)
        end if
      else
        ! Set default angular distribution isotropic
        external_source % type_angle  = SRC_ANGLE_ISOTROPIC
      end if

      ! Determine external source energy distribution
      if (check_for_node(node_source, "energy")) then

        ! Get pointer to energy distribution
        call get_node_ptr(node_source, "energy", node_dist)

        ! Check for type of energy distribution
        type = ''
        if (check_for_node(node_dist, "type")) &
          call get_node_value(node_dist, "type", type)
        call lower_case(type)
        select case (trim(type))
        case ('monoenergetic')
          external_source % type_energy = SRC_ENERGY_MONO
          coeffs_reqd = 1
        case ('maxwell')
          external_source % type_energy = SRC_ENERGY_MAXWELL
          coeffs_reqd = 1
        case ('watt')
          external_source % type_energy = SRC_ENERGY_WATT
          coeffs_reqd = 2
        case ('tabular')
          external_source % type_energy = SRC_ENERGY_TABULAR
        case default
          message = "Invalid energy distribution for external source: " &
               // trim(type)
          call fatal_error()
        end select

        ! Determine number of parameters specified
        if (check_for_node(node_dist, "parameters")) then
          n = get_arraysize_double(node_dist, "parameters")
        else
          n = 0
        end if

        ! Read parameters for energy distribution
        if (n < coeffs_reqd) then
          message = "Not enough parameters specified for energy &
               &distribution of external source."
          call fatal_error()
        elseif (n > coeffs_reqd) then
          message = "Too many parameters specified for energy &
               &distribution of external source."
          call fatal_error()
        elseif (n > 0) then
          allocate(external_source % params_energy(n))
          call get_node_array(node_dist, "parameters", &
               external_source % params_energy)
        end if
      else
        ! Set default energy distribution to Watt fission spectrum
        external_source % type_energy = SRC_ENERGY_WATT
        allocate(external_source % params_energy(2))
        external_source % params_energy = (/ 0.988_8, 2.249_8 /)
      end if
    end if

    ! Survival biasing
    if (check_for_node(doc, "survival_biasing")) then
      call get_node_value(doc, "survival_biasing", temp_str)
      call lower_case(temp_str)
      if (trim(temp_str) == 'true' .or. trim(temp_str) == '1') &
           survival_biasing = .true.
    end if

    ! Probability tables
    if (check_for_node(doc, "ptables")) then
      call get_node_value(doc, "ptables", temp_str)
      call lower_case(temp_str)
      if (trim(temp_str) == 'false' .or. trim(temp_str) == '0') &
           urr_ptables_on = .false.
    end if

    ! Cutoffs
    if (check_for_node(doc, "cutoff")) then
      call get_node_ptr(doc, "cutoff", node_cutoff)
      call get_node_value(node_cutoff, "weight", weight_cutoff)
      call get_node_value(node_cutoff, "weight_avg", weight_survive)
    end if

    ! Particle trace
    if (check_for_node(doc, "trace")) then
      call get_node_array(doc, "trace", temp_int_array3)
      trace_batch    = temp_int_array3(1)
      trace_gen      = temp_int_array3(2)
      trace_particle = int(temp_int_array3(3), 8)
    end if

    ! Particle tracks
    if (check_for_node(doc, "track")) then
      ! Make sure that there are three values per particle
      n_tracks = get_arraysize_integer(doc, "track")
      if (mod(n_tracks, 3) /= 0) then
        message = "Number of integers specified in 'track' is not divisible &
             &by 3.  Please provide 3 integers per particle to be tracked."
        call fatal_error()
      end if

      ! Allocate space and get list of tracks
      allocate(temp_int_array(n_tracks))
      call get_node_array(doc, "track", temp_int_array)

      ! Reshape into track_identifiers
      allocate(track_identifiers(3, n_tracks/3))
      track_identifiers = reshape(temp_int_array, [3, n_tracks/3])
    end if

    ! Shannon Entropy mesh
    if (check_for_node(doc, "entropy")) then

      ! Get pointer to entropy node
      call get_node_ptr(doc, "entropy", node_entropy)

      ! Check to make sure enough values were supplied
      if (get_arraysize_double(node_entropy, "lower_left") /= 3) then
        message = "Need to specify (x,y,z) coordinates of lower-left corner &
             &of Shannon entropy mesh."
      elseif (get_arraysize_double(node_entropy, "upper_right") /= 3) then
        message = "Need to specify (x,y,z) coordinates of upper-right corner &
             &of Shannon entropy mesh."
      end if

      ! Allocate mesh object and coordinates on mesh
      allocate(entropy_mesh)
      allocate(entropy_mesh % lower_left(3))
      allocate(entropy_mesh % upper_right(3))

      ! Copy values
      call get_node_array(node_entropy, "lower_left", &
           entropy_mesh % lower_left)
      call get_node_array(node_entropy, "upper_right", &
           entropy_mesh % upper_right)

      ! Check on values provided
      if (.not. all(entropy_mesh % upper_right > entropy_mesh % lower_left)) then
        message = "Upper-right coordinate must be greater than lower-left &
             &coordinate for Shannon entropy mesh."
        call fatal_error()
      end if

      ! Check if dimensions were specified -- if not, they will be calculated
      ! automatically upon first entry into shannon_entropy
      if (check_for_node(node_entropy, "dimension")) then

        ! If so, make sure proper number of values were given
        if (get_arraysize_integer(node_entropy, "dimension") /= 3) then
          message = "Dimension of entropy mesh must be given as three &
               &integers."
          call fatal_error()
        end if

        ! Allocate dimensions
        entropy_mesh % n_dimension = 3
        allocate(entropy_mesh % dimension(3))

        ! Copy dimensions
        call get_node_array(node_entropy, "dimension", entropy_mesh % dimension)
      end if

      ! Turn on Shannon entropy calculation
      entropy_on = .true.
    end if

    ! Uniform fission source weighting mesh
    if (check_for_node(doc, "uniform_fs")) then

      ! Get pointer to ufs node
      call get_node_ptr(doc, "uniform_fs", node_ufs)

      ! Check to make sure enough values were supplied
      if (get_arraysize_double(node_ufs, "lower_left") /= 3) then
        message = "Need to specify (x,y,z) coordinates of lower-left corner &
             &of UFS mesh."
      elseif (get_arraysize_double(node_ufs, "upper_right") /= 3) then
        message = "Need to specify (x,y,z) coordinates of upper-right corner &
             &of UFS mesh."
      elseif (get_arraysize_integer(node_ufs, "dimension") /= 3) then
        message = "Dimension of UFS mesh must be given as three integers."
        call fatal_error()
      end if

      ! Allocate mesh object and coordinates on mesh
      allocate(ufs_mesh)
      allocate(ufs_mesh % lower_left(3))
      allocate(ufs_mesh % upper_right(3))
      allocate(ufs_mesh % width(3))

      ! Allocate dimensions
      ufs_mesh % n_dimension = 3
      allocate(ufs_mesh % dimension(3))

      ! Copy dimensions
      call get_node_array(node_ufs, "dimension", ufs_mesh % dimension)

      ! Copy values
      call get_node_array(node_ufs, "lower_left", ufs_mesh % lower_left)
      call get_node_array(node_ufs, "upper_right", ufs_mesh % upper_right)

      ! Check on values provided
      if (.not. all(ufs_mesh % upper_right > ufs_mesh % lower_left)) then
        message = "Upper-right coordinate must be greater than lower-left &
             &coordinate for UFS mesh."
        call fatal_error()
      end if

      ! Calculate width
      ufs_mesh % width = (ufs_mesh % upper_right - &
           ufs_mesh % lower_left) / ufs_mesh % dimension

      ! Calculate volume fraction of each cell
      ufs_mesh % volume_frac = ONE/real(product(ufs_mesh % dimension),8)

      ! Turn on uniform fission source weighting
      ufs = .true.

      ! Allocate source_frac
      allocate(source_frac(1, ufs_mesh % dimension(1), &
           ufs_mesh % dimension(2), ufs_mesh % dimension(3)))
    end if

    ! Check if the user has specified to write state points
    if (check_for_node(doc, "state_point")) then

      ! Get pointer to state_point node
      call get_node_ptr(doc, "state_point", node_sp)

      ! Determine number of batches at which to store state points
      if (check_for_node(node_sp, "batches")) then
        n_state_points = get_arraysize_integer(node_sp, "batches")
      else
        n_state_points = 0
      end if

      if (n_state_points > 0) then
        ! User gave specific batches to write state points
        allocate(temp_int_array(n_state_points))
        call get_node_array(node_sp, "batches", temp_int_array)
        do i = 1, n_state_points
          call statepoint_batch % add(temp_int_array(i))
        end do
        deallocate(temp_int_array)
      elseif (check_for_node(node_sp, "interval")) then
        ! User gave an interval for writing state points
        call get_node_value(node_sp, "interval", temp_int)
        n_state_points = n_batches / temp_int 
        do i = 1, n_state_points
          call statepoint_batch % add(temp_int * i)
        end do
      else
        ! If neither were specified, write state point at last batch
        n_state_points = 1
        call statepoint_batch % add(n_batches)
      end if
    else
      ! If no <state_point> tag was present, by default write state point at
      ! last batch only
      n_state_points = 1
      call statepoint_batch % add(n_batches)
    end if

    ! Check if the user has specified to write source points
    if (check_for_node(doc, "source_point")) then

      ! Get pointer to source_point node
      call get_node_ptr(doc, "source_point", node_sp)

      ! Determine number of batches at which to store source points
      if (check_for_node(node_sp, "batches")) then
        n_source_points = get_arraysize_integer(node_sp, "batches") 
      else
        n_source_points = 0
      end if

      if (n_source_points > 0) then
        ! User gave specific batches to write source points
        allocate(temp_int_array(n_source_points))
        call get_node_array(node_sp, "batches", temp_int_array)
        do i = 1, n_source_points
          call sourcepoint_batch % add(temp_int_array(i))
        end do
        deallocate(temp_int_array)
      elseif (check_for_node(node_sp, "interval")) then
        ! User gave an interval for writing source points
        call get_node_value(node_sp, "interval", temp_int)
        n_source_points = n_batches / temp_int
        do i = 1, n_source_points
          call sourcepoint_batch % add(temp_int * i)
        end do
      else
        ! If neither were specified, write source points with state points
        n_source_points = n_state_points
        do i = 1, n_state_points
          call sourcepoint_batch % add(statepoint_batch % get_item(i))
        end do
      end if

      ! Check if the user has specified to write binary source file
      if (check_for_node(node_sp, "separate")) then
        call get_node_value(node_sp, "separate", temp_str)
        call lower_case(temp_str)
        if (trim(temp_str) == 'true' .or. &
             trim(temp_str) == '1') source_separate = .true.
      end if
      if (check_for_node(node_sp, "write")) then
        call get_node_value(node_sp, "write", temp_str)
        call lower_case(temp_str)
        if (trim(temp_str) == 'false' .or. &
             trim(temp_str) == '0') source_write = .false.
      end if
      if (check_for_node(node_sp, "overwrite_latest")) then
        call get_node_value(node_sp, "overwrite_latest", temp_str)
        call lower_case(temp_str)
        if (trim(temp_str) == 'true' .or. &
             trim(temp_str) == '1') then
          source_latest = .true.
          source_separate = .true.
        end if
      end if
    else
      ! If no <source_point> tag was present, by default we keep source bank in
      ! statepoint file and write it out at statepoints intervals 
      source_separate = .false.
      n_source_points = n_state_points
      do i = 1, n_state_points
        call sourcepoint_batch % add(statepoint_batch % get_item(i))
      end do
    end if

    ! If source is not seperate and is to be written out in the statepoint file,
    ! make sure that the sourcepoint batch numbers are contained in the
    ! statepoint list
    if (.not. source_separate) then
      do i = 1, n_source_points
        if (.not. statepoint_batch % contains(sourcepoint_batch % &
            get_item(i))) then
          message = 'Sourcepoint batches are not a subset&
                    & of statepoint batches.'
          call fatal_error()
        end if
      end do
    end if

    ! Check if the user has specified to not reduce tallies at the end of every
    ! batch
    if (check_for_node(doc, "no_reduce")) then
      call get_node_value(doc, "no_reduce", temp_str)
      call lower_case(temp_str)
      if (trim(temp_str) == 'true' .or. trim(temp_str) == '1') &
        reduce_tallies = .false.
    end if

    ! Check if the user has specified to use confidence intervals for
    ! uncertainties rather than standard deviations
    if (check_for_node(doc, "confidence_intervals")) then
      call get_node_value(doc, "confidence_intervals", temp_str)
      call lower_case(temp_str)
      if (trim(temp_str) == 'true' .or. &
           trim(temp_str) == '1') confidence_intervals = .true.
    end if

    ! Check for output options
    if (check_for_node(doc, "output")) then

      ! Get pointer to output node
      call get_node_ptr(doc, "output", node_output)

      ! Check for summary option
      if (check_for_node(node_output, "summary")) then
        call get_node_value(node_output, "summary", temp_str)
        call lower_case(temp_str)
        if (trim(temp_str) == 'true' .or. &
             trim(temp_str) == '1') output_summary = .true.
      end if

      ! Check for cross sections option
      if (check_for_node(node_output, "cross_sections")) then
        call get_node_value(node_output, "cross_sections", temp_str)
        call lower_case(temp_str)
        if (trim(temp_str) == 'true' .or. &
             trim(temp_str) == '1') output_xs = .true.
      end if

      ! Check for ASCII tallies output option
      if (check_for_node(node_output, "tallies")) then
        call get_node_value(node_output, "tallies", temp_str)
        call lower_case(temp_str)
        if (trim(temp_str) == 'false' .or. &
             trim(temp_str) == '0') output_tallies = .false.
      end if
    end if

    ! Check for cmfd run
    if (check_for_node(doc, "run_cmfd")) then
      call get_node_value(doc, "run_cmfd", temp_str)
      call lower_case(temp_str)
      if (trim(temp_str) == 'true' .or. trim(temp_str) == '1') then
        cmfd_run = .true.
#ifndef PETSC
        if (master) then
          message = 'CMFD is not available, compile OpenMC with PETSc'
          call fatal_error()
        end if
#endif
      end if
    end if

<<<<<<< HEAD
    ! Resonance scattering parameters
    if (check_for_node(doc, "resonance_scattering")) then
      call get_node_ptr(doc, "resonance_scattering", node_res_scat)
      call get_node_list(node_res_scat, "scatterer", node_scat_list)

      ! check that a nuclide is specified
      if (get_list_size(node_scat_list) >= 1) then
        treat_res_scat = .true.
        n_res_scatterers_total = get_list_size(node_scat_list)

        ! store 0K info for resonant scatterers
        allocate(nuclides_0K(n_res_scatterers_total))
        do i = 1, n_res_scatterers_total
          call get_list_item(node_scat_list, i, node_scatterer)

          ! check to make sure a nuclide is specified
          if (.not. check_for_node(node_scatterer, "nuclide")) then
            message = "No nuclide specified for scatterer " // trim(to_str(i)) &
             // " in settings.xml file!"
            call fatal_error()
          end if
          call get_node_value(node_scatterer, "nuclide", &
            nuclides_0K(i) % nuclide)

          if (check_for_node(node_scatterer, "method")) then
            call get_node_value(node_scatterer, "method", &
              nuclides_0K(i) % scheme)
          end if

          ! check to make sure xs name for which method is applied is given
          if (.not. check_for_node(node_scatterer, "xs_label")) then
            message = "Must specify the temperature dependent name of " // '' &
             //"scatterer " // trim(to_str(i)) // " given in cross_sections.xml"
            call fatal_error()
          end if
          call get_node_value(node_scatterer, "xs_label", &
            nuclides_0K(i) % name)

          ! check to make sure 0K xs name for which method is applied is given
          if (.not. check_for_node(node_scatterer, "xs_label_0K")) then
            message = "Must specify the 0K name of " // '' &
              //"scatterer "// trim(to_str(i)) // " given in cross_sections.xml"
            call fatal_error()
          end if
          call get_node_value(node_scatterer, "xs_label_0K", &
            nuclides_0K(i) % name_0K)

          if (check_for_node(node_scatterer, "E_min")) then
            call get_node_value(node_scatterer, "E_min", &
              nuclides_0K(i) % E_min)
          end if

          if (check_for_node(node_scatterer, "E_max")) then
            call get_node_value(node_scatterer, "E_max", &
              nuclides_0K(i) % E_max)
          end if

          nuclides_0K(i) % nuclide = trim(nuclides_0K(i) % nuclide)
          nuclides_0K(i) % scheme  = trim(nuclides_0K(i) % scheme)
          call lower_case(nuclides_0K(i) % scheme)
          nuclides_0K(i) % name    = trim(nuclides_0K(i) % name)
          nuclides_0K(i) % name_0K = trim(nuclides_0K(i) % name_0K)
        end do
      else
        message = "No resonant scatterers are specified within the " // "" &
          // "resonance_scattering element in settings.xml"
        call fatal_error()
      end if
=======
    ! Natural element expansion option
    if (check_for_node(doc, "natural_elements")) then
      call get_node_value(doc, "natural_elements", temp_str)
      call lower_case(temp_str)
      select case (temp_str)
      case ('endf/b-vii.0')
        default_expand = ENDF_BVII0
      case ('endf/b-vii.1')
        default_expand = ENDF_BVII1
      case ('jeff-3.1.1')
        default_expand = JEFF_311
      case ('jeff-3.1.2')
        default_expand = JEFF_312
      case ('jeff-3.2')
        default_expand = JEFF_32
      case ('jendl-3.2')
        default_expand = JENDL_32
      case ('jendl-3.3')
        default_expand = JENDL_33
      case ('jendl-4.0')
        default_expand = JENDL_40
      case default
        message = "Unknown natural element expansion option: " // trim(temp_str)
        call fatal_error()
      end select
>>>>>>> e462d487
    end if

    ! Close settings XML file
    call close_xmldoc(doc)

  end subroutine read_settings_xml

!===============================================================================
! READ_GEOMETRY_XML reads data from a geometry.xml file and parses it, checking
! for errors and placing properly-formatted data in the right data structures
!===============================================================================

  subroutine read_geometry_xml()

    integer :: i, j, k, m
    integer :: n
    integer :: n_x, n_y, n_z
    integer :: universe_num
    integer :: n_cells_in_univ
    integer :: coeffs_reqd
    integer :: mid
    integer :: temp_int_array3(3)
    integer, allocatable :: temp_int_array(:)
    real(8) :: phi, theta, psi
    logical :: file_exists
    logical :: boundary_exists
    character(MAX_LINE_LEN) :: filename
    character(MAX_WORD_LEN) :: word
    type(Cell),    pointer :: c => null()
    type(Surface), pointer :: s => null()
    type(Lattice), pointer :: lat => null()
    type(Node), pointer :: doc => null()
    type(Node), pointer :: node_cell => null()
    type(Node), pointer :: node_surf => null()
    type(Node), pointer :: node_lat => null()
    type(NodeList), pointer :: node_cell_list => null()
    type(NodeList), pointer :: node_surf_list => null()
    type(NodeList), pointer :: node_lat_list => null()

    ! Display output message
    message = "Reading geometry XML file..."
    call write_message(5)

    ! ==========================================================================
    ! READ CELLS FROM GEOMETRY.XML

    ! Check if geometry.xml exists
    filename = trim(path_input) // "geometry.xml"
    inquire(FILE=filename, EXIST=file_exists)
    if (.not. file_exists) then
      message = "Geometry XML file '" // trim(filename) // "' does not exist!"
      call fatal_error()
    end if

    ! Parse geometry.xml file
    call open_xmldoc(doc, filename)

    ! Get pointer to list of XML <cell>
    call get_node_list(doc, "cell", node_cell_list)

    ! Get number of <cell> tags
    n_cells = get_list_size(node_cell_list)

    ! Check for no cells
    if (n_cells == 0) then
      message = "No cells found in geometry.xml!"
      call fatal_error()
    end if

    ! Allocate cells array
    allocate(cells(n_cells))

    if (check_overlaps) then
      allocate(overlap_check_cnt(n_cells))
      overlap_check_cnt = 0
    end if

    n_universes = 0
    do i = 1, n_cells
      c => cells(i)

      ! Get pointer to i-th cell node
      call get_list_item(node_cell_list, i, node_cell)

      ! Copy data into cells
      if (check_for_node(node_cell, "id")) then
        call get_node_value(node_cell, "id", c % id)
      else
        message = "Must specify id of cell in geometry XML file."
        call fatal_error()
      end if
      if (check_for_node(node_cell, "universe")) then
        call get_node_value(node_cell, "universe", c % universe)
      else
        c % universe = NONE
      end if
      if (check_for_node(node_cell, "fill")) then
        call get_node_value(node_cell, "fill", c % fill)
      else
        c % fill = NONE
      end if

      ! Check to make sure 'id' hasn't been used
      if (cell_dict % has_key(c % id)) then
        message = "Two or more cells use the same unique ID: " // to_str(c % id)
        call fatal_error()
      end if

      ! Read material
      word = ''
      if (check_for_node(node_cell, "material")) &
        call get_node_value(node_cell, "material", word)
      call lower_case(word)
      select case(word)
      case ('void')
        c % material = MATERIAL_VOID

      case ('')
        ! This case is called if no material was specified
        c % material = NONE

      case default
        c % material = int(str_to_int(word), 4)

        ! Check for error
        if (c % material == ERROR_INT) then
          message = "Invalid material specified on cell " // to_str(c % id)
          call fatal_error()
        end if
      end select

      ! Check to make sure that either material or fill was specified
      if (c % material == NONE .and. c % fill == NONE) then
        message = "Neither material nor fill was specified for cell " // & 
             trim(to_str(c % id))
        call fatal_error()
      end if

      ! Check to make sure that both material and fill haven't been
      ! specified simultaneously
      if (c % material /= NONE .and. c % fill /= NONE) then
        message = "Cannot specify material and fill simultaneously"
        call fatal_error()
      end if

      ! Check to make sure that surfaces were specified
      if (.not. check_for_node(node_cell, "surfaces")) then
        message = "No surfaces specified for cell " // &
             trim(to_str(c % id))
        call fatal_error()
      end if

      ! Allocate array for surfaces and copy
      n = get_arraysize_integer(node_cell, "surfaces")
      c % n_surfaces = n
      allocate(c % surfaces(n))
      call get_node_array(node_cell, "surfaces", c % surfaces)

      ! Rotation matrix
      if (check_for_node(node_cell, "rotation")) then
        ! Rotations can only be applied to cells that are being filled with
        ! another universe
        if (c % fill == NONE) then
          message = "Cannot apply a rotation to cell " // trim(to_str(&
               c % id)) // " because it is not filled with another universe"
          call fatal_error()
        end if

        ! Read number of rotation parameters
        n = get_arraysize_double(node_cell, "rotation")
        if (n /= 3) then
          message = "Incorrect number of rotation parameters on cell " // &
               to_str(c % id)
          call fatal_error()
        end if

        ! Copy rotation angles in x,y,z directions
        call get_node_array(node_cell, "rotation", temp_int_array3)
        phi   = -temp_int_array3(1) * PI/180.0_8
        theta = -temp_int_array3(2) * PI/180.0_8
        psi   = -temp_int_array3(3) * PI/180.0_8

        ! Calculate rotation matrix based on angles given
        allocate(c % rotation(3,3))
        c % rotation = reshape((/ &
             cos(theta)*cos(psi), cos(theta)*sin(psi), -sin(theta), &
             -cos(phi)*sin(psi) + sin(phi)*sin(theta)*cos(psi), &
             cos(phi)*cos(psi) + sin(phi)*sin(theta)*sin(psi), &
             sin(phi)*cos(theta), &
             sin(phi)*sin(psi) + cos(phi)*sin(theta)*cos(psi), &
             -sin(phi)*cos(psi) + cos(phi)*sin(theta)*sin(psi), &
             cos(phi)*cos(theta) /), (/ 3,3 /))
      end if

      ! Translation vector
      if (check_for_node(node_cell, "translation")) then
        ! Translations can only be applied to cells that are being filled with
        ! another universe
        if (c % fill == NONE) then
          message = "Cannot apply a translation to cell " // trim(to_str(&
               c % id)) // " because it is not filled with another universe"
          call fatal_error()
        end if

        ! Read number of translation parameters
        n = get_arraysize_double(node_cell, "translation")
        if (n /= 3) then
          message = "Incorrect number of translation parameters on cell " &
               // to_str(c % id)
          call fatal_error()
        end if

        ! Copy translation vector
        allocate(c % translation(3))
        call get_node_array(node_cell, "translation", c % translation)
      end if

      ! Add cell to dictionary
      call cell_dict % add_key(c % id, i)

      ! For cells, we also need to check if there's a new universe --
      ! also for every cell add 1 to the count of cells for the
      ! specified universe
      universe_num = c % universe
      if (.not. cells_in_univ_dict % has_key(universe_num)) then
        n_universes = n_universes + 1
        n_cells_in_univ = 1
        call universe_dict % add_key(universe_num, n_universes)
      else
        n_cells_in_univ = 1 + cells_in_univ_dict % get_key(universe_num)
      end if
      call cells_in_univ_dict % add_key(universe_num, n_cells_in_univ)

    end do

    ! ==========================================================================
    ! READ SURFACES FROM GEOMETRY.XML

    ! This variable is used to check whether at least one boundary condition was
    ! applied to a surface
    boundary_exists = .false.

    ! get pointer to list of xml <surface>
    call get_node_list(doc, "surface", node_surf_list)

    ! Get number of <surface> tags
    n_surfaces = get_list_size(node_surf_list)

    ! Check for no surfaces
    if (n_surfaces == 0) then
      message = "No surfaces found in geometry.xml!"
      call fatal_error()
    end if

    ! Allocate cells array
    allocate(surfaces(n_surfaces))

    do i = 1, n_surfaces
      s => surfaces(i)

      ! Get pointer to i-th surface node
      call get_list_item(node_surf_list, i, node_surf)

      ! Copy data into cells
      if (check_for_node(node_surf, "id")) then
        call get_node_value(node_surf, "id", s % id)
      else
        message = "Must specify id of surface in geometry XML file."
        call fatal_error()
      end if

      ! Check to make sure 'id' hasn't been used
      if (surface_dict % has_key(s % id)) then
        message = "Two or more surfaces use the same unique ID: " // &
             to_str(s % id)
        call fatal_error()
      end if

      ! Copy and interpret surface type
      word = ''
      if (check_for_node(node_surf, "type")) &
        call get_node_value(node_surf, "type", word)
      call lower_case(word)
      select case(trim(word))
      case ('x-plane')
        s % type = SURF_PX
        coeffs_reqd  = 1
      case ('y-plane')
        s % type = SURF_PY
        coeffs_reqd  = 1
      case ('z-plane')
        s % type = SURF_PZ
        coeffs_reqd  = 1
      case ('plane')
        s % type = SURF_PLANE
        coeffs_reqd  = 4
      case ('x-cylinder')
        s % type = SURF_CYL_X
        coeffs_reqd  = 3
      case ('y-cylinder')
        s % type = SURF_CYL_Y
        coeffs_reqd  = 3
      case ('z-cylinder')
        s % type = SURF_CYL_Z
        coeffs_reqd  = 3
      case ('sphere')
        s % type = SURF_SPHERE
        coeffs_reqd  = 4
      case ('x-cone')
        s % type = SURF_CONE_X
        coeffs_reqd  = 4
      case ('y-cone')
        s % type = SURF_CONE_Y
        coeffs_reqd  = 4
      case ('z-cone')
        s % type = SURF_CONE_Z
        coeffs_reqd  = 4
      case default
        message = "Invalid surface type: " // trim(word)
        call fatal_error()
      end select

      ! Check to make sure that the proper number of coefficients
      ! have been specified for the given type of surface. Then copy
      ! surface coordinates.

      n = get_arraysize_double(node_surf, "coeffs")
      if (n < coeffs_reqd) then
        message = "Not enough coefficients specified for surface: " // & 
             trim(to_str(s % id))
        call fatal_error()
      elseif (n > coeffs_reqd) then
        message = "Too many coefficients specified for surface: " // &
             trim(to_str(s % id))
        call fatal_error()
      else
        allocate(s % coeffs(n))
        call get_node_array(node_surf, "coeffs", s % coeffs)
      end if

      ! Boundary conditions
      word = ''
      if (check_for_node(node_surf, "boundary")) &
        call get_node_value(node_surf, "boundary", word)
      call lower_case(word)
      select case (trim(word))
      case ('transmission', 'transmit', '')
        s % bc = BC_TRANSMIT
      case ('vacuum')
        s % bc = BC_VACUUM
        boundary_exists = .true.
      case ('reflective', 'reflect', 'reflecting')
        s % bc = BC_REFLECT
        boundary_exists = .true.
      case default
        message = "Unknown boundary condition '" // trim(word) // &
             "' specified on surface " // trim(to_str(s % id))
        call fatal_error()
      end select

      ! Add surface to dictionary
      call surface_dict % add_key(s % id, i)

    end do

    ! Check to make sure a boundary condition was applied to at least one
    ! surface
    if (.not. boundary_exists) then
      message = "No boundary conditions were applied to any surfaces!"
      call fatal_error()
    end if

    ! ==========================================================================
    ! READ LATTICES FROM GEOMETRY.XML

    ! Get pointer to list of XML <lattice>
    call get_node_list(doc, "lattice", node_lat_list)

    ! Allocate lattices array
    n_lattices = get_list_size(node_lat_list)
    allocate(lattices(n_lattices))

    do i = 1, n_lattices
      lat => lattices(i)

      ! Get pointer to i-th lattice
      call get_list_item(node_lat_list, i, node_lat)

      ! ID of lattice
      if (check_for_node(node_lat, "id")) then
        call get_node_value(node_lat, "id", lat % id)
      else
        message = "Must specify id of lattice in geometry XML file."
        call fatal_error()
      end if

      ! Check to make sure 'id' hasn't been used
      if (lattice_dict % has_key(lat % id)) then
        message = "Two or more lattices use the same unique ID: " // &
             to_str(lat % id)
        call fatal_error()
      end if

      ! Read lattice type
      word = ''
      if (check_for_node(node_lat, "type")) &
        call get_node_value(node_lat, "type", word)
      call lower_case(word)
      select case (trim(word))
      case ('rect', 'rectangle', 'rectangular')
        lat % type = LATTICE_RECT
      case ('hex', 'hexagon', 'hexagonal')
        lat % type = LATTICE_HEX
      case default
        message = "Invalid lattice type: " // trim(word)
        call fatal_error()
      end select

      ! Read number of lattice cells in each dimension
      n = get_arraysize_integer(node_lat, "dimension")
      if (n /= 2 .and. n /= 3) then
        message = "Lattice must be two or three dimensions."
        call fatal_error()
      end if

      lat % n_dimension = n
      allocate(lat % dimension(n))
      call get_node_array(node_lat, "dimension", lat % dimension)

      ! Read lattice lower-left location
      if (size(lat % dimension) /= &
          get_arraysize_double(node_lat, "lower_left")) then
        message = "Number of entries on <lower_left> must be the same as &
             &the number of entries on <dimension>."
        call fatal_error()
      end if

      allocate(lat % lower_left(n))
      call get_node_array(node_lat, "lower_left", lat % lower_left)

      ! Read lattice widths
      if (size(lat % dimension) /= &
          get_arraysize_double(node_lat, "width")) then
        message = "Number of entries on <width> must be the same as &
             &the number of entries on <lower_left>."
        call fatal_error()
      end if

      allocate(lat % width(n))
      call get_node_array(node_lat, "width", lat % width)

      ! Copy number of dimensions
      n_x = lat % dimension(1)
      n_y = lat % dimension(2)
      if (lat % n_dimension == 3) then
        n_z = lat % dimension(3)
      else
        n_z = 1
      end if
      allocate(lat % universes(n_x, n_y, n_z))

      ! Check that number of universes matches size
      n = get_arraysize_integer(node_lat, "universes")
      if (n /= n_x*n_y*n_z) then
        message = "Number of universes on <universes> does not match size of &
             &lattice " // trim(to_str(lat % id)) // "."
        call fatal_error()
      end if

      allocate(temp_int_array(n))
      call get_node_array(node_lat, "universes", temp_int_array)

      ! Read universes
      do m = 1, n_z
        do k = 0, n_y - 1
          do j = 1, n_x
            lat % universes(j, n_y - k, m) = &
               temp_int_array(j + n_x*k + n_x*n_y*(m-1))
          end do
        end do
      end do
      deallocate(temp_int_array)

      ! Read material for area outside lattice
      lat % outside = MATERIAL_VOID
      if (check_for_node(node_lat, "outside")) then
        call get_node_value(node_lat, "outside", mid)
        if (mid == 0 .or. mid == MATERIAL_VOID) then
          lat % outside = MATERIAL_VOID
        else
          lat % outside = mid
        end if
      end if

      ! Add lattice to dictionary
      call lattice_dict % add_key(lat % id, i)

    end do

    ! Close geometry XML file
    call close_xmldoc(doc)

  end subroutine read_geometry_xml

!===============================================================================
! READ_MATERIAL_XML reads data from a materials.xml file and parses it, checking
! for errors and placing properly-formatted data in the right data structures
!===============================================================================

  subroutine read_materials_xml()

    integer :: i             ! loop index for materials
    integer :: j             ! loop index for nuclides
    integer :: n             ! number of nuclides
    integer :: n_sab         ! number of sab tables for a material
    integer :: index_list    ! index in xs_listings array
    integer :: index_nuclide ! index in nuclides
    integer :: index_sab     ! index in sab_tables
    real(8) :: val           ! value entered for density
    real(8) :: temp_dble     ! temporary double prec. real
    logical :: file_exists   ! does materials.xml exist?
    logical :: sum_density   ! density is taken to be sum of nuclide densities
    character(12) :: name    ! name of isotope, e.g. 92235.03c
    character(12) :: alias   ! alias of nuclide, e.g. U-235.03c
    character(MAX_WORD_LEN) :: units    ! units on density
    character(MAX_LINE_LEN) :: filename ! absolute path to materials.xml
    character(MAX_LINE_LEN) :: temp_str ! temporary string when reading
    type(ListChar) :: list_names   ! temporary list of nuclide names
    type(ListReal) :: list_density ! temporary list of nuclide densities
    type(Material),    pointer :: mat => null()
    type(Node), pointer :: doc => null()
    type(Node), pointer :: node_mat => null()
    type(Node), pointer :: node_dens => null()
    type(Node), pointer :: node_nuc => null()
    type(Node), pointer :: node_ele => null()
    type(Node), pointer :: node_sab => null()
    type(NodeList), pointer :: node_mat_list => null()
    type(NodeList), pointer :: node_nuc_list => null()
    type(NodeList), pointer :: node_ele_list => null()
    type(NodeList), pointer :: node_sab_list => null()

    ! Display output message
    message = "Reading materials XML file..."
    call write_message(5)

    ! Check is materials.xml exists
    filename = trim(path_input) // "materials.xml"
    inquire(FILE=filename, EXIST=file_exists)
    if (.not. file_exists) then
      message = "Material XML file '" // trim(filename) // "' does not exist!"
      call fatal_error()
    end if

    ! Initialize default cross section variable
    default_xs = ""

    ! Parse materials.xml file
    call open_xmldoc(doc, filename)

    ! Copy default cross section if present
    if (check_for_node(doc, "default_xs")) &
      call get_node_value(doc, "default_xs", default_xs)

    ! Get pointer to list of XML <material>
    call get_node_list(doc, "material", node_mat_list)

    ! Allocate cells array
    n_materials = get_list_size(node_mat_list)
    allocate(materials(n_materials))

    ! Initialize count for number of nuclides/S(a,b) tables
    index_nuclide = 0
    index_sab = 0

    do i = 1, n_materials
      mat => materials(i)

      ! Get pointer to i-th material node
      call get_list_item(node_mat_list, i, node_mat)

      ! Copy material id
      if (check_for_node(node_mat, "id")) then
        call get_node_value(node_mat, "id", mat % id)
      else
        message = "Must specify id of material in materials XML file"
        call fatal_error()
      end if

      ! Check to make sure 'id' hasn't been used
      if (material_dict % has_key(mat % id)) then
        message = "Two or more materials use the same unique ID: " // &
             to_str(mat % id)
        call fatal_error()
      end if

      if (run_mode == MODE_PLOTTING) then
        ! add to the dictionary and skip xs processing
        call material_dict % add_key(mat % id, i)
        cycle
      end if

      ! =======================================================================
      ! READ AND PARSE <density> TAG

      ! Get pointer to density element
      if (check_for_node(node_mat, "density")) then
        call get_node_ptr(node_mat, "density", node_dens)
      else
        message = "Must specify density element in material " // &
                  trim(to_str(mat % id))
        call fatal_error()
      end if

      ! Initialize value to zero
      val = ZERO

      ! Copy units
      call get_node_value(node_dens, "units", units)

      if (units == 'sum') then
        ! If the user gave the units as 'sum', then the total density of the
        ! material is taken to be the sum of the atom fractions listed on the
        ! nuclides

        sum_density = .true.

      else
        ! Copy value
        call get_node_value(node_dens, "value", val)

        ! Check for erroneous density
        sum_density = .false.
        if (val <= ZERO) then
          message = "Need to specify a positive density on material " // &
               trim(to_str(mat % id)) // "."
          call fatal_error()
        end if

        ! Adjust material density based on specified units
        call lower_case(units)
        select case(trim(units))
        case ('g/cc', 'g/cm3')
          mat % density = -val
        case ('kg/m3')
          mat % density = -0.001 * val
        case ('atom/b-cm')
          mat % density = val
        case ('atom/cm3', 'atom/cc')
          mat % density = 1.0e-24 * val
        case default
          message = "Unkwown units '" // trim(units) &
               // "' specified on material " // trim(to_str(mat % id))
          call fatal_error()
        end select
      end if

      ! =======================================================================
      ! READ AND PARSE <nuclide> TAGS

      ! Check to ensure material has at least one nuclide
      if (.not. check_for_node(node_mat, "nuclide") .and. &
           .not. check_for_node(node_mat, "element")) then
        message = "No nuclides or natural elements specified on material " // &
             trim(to_str(mat % id))
        call fatal_error()
      end if

      ! Get pointer list of XML <nuclide>
      call get_node_list(node_mat, "nuclide", node_nuc_list)

      ! Create list of nuclides based on those specified plus natural elements
      INDIVIDUAL_NUCLIDES: do j = 1, get_list_size(node_nuc_list)
        ! Combine nuclide identifier and cross section and copy into names
        call get_list_item(node_nuc_list, j, node_nuc)

        ! Check for empty name on nuclide
        if (.not.check_for_node(node_nuc, "name")) then
          message = "No name specified on nuclide in material " // &
               trim(to_str(mat % id))
          call fatal_error()
        end if

        ! Check for cross section
        if (.not.check_for_node(node_nuc, "xs")) then
          if (default_xs == '') then
            message = "No cross section specified for nuclide in material " &
                 // trim(to_str(mat % id))
            call fatal_error()
          else
            name = trim(default_xs)
          end if
        end if

        ! store full name
        call get_node_value(node_nuc, "name", temp_str)
        if (check_for_node(node_nuc, "xs")) &
          call get_node_value(node_nuc, "xs", name)
        name = trim(temp_str) // "." // trim(name)

        ! save name and density to list
        call list_names % append(name)

        ! Check if no atom/weight percents were specified or if both atom and
        ! weight percents were specified
        if (.not.check_for_node(node_nuc, "ao") .and. &
            .not.check_for_node(node_nuc, "wo")) then
          message = "No atom or weight percent specified for nuclide " // &
               trim(name)
          call fatal_error()
        elseif (check_for_node(node_nuc, "ao") .and. &
                check_for_node(node_nuc, "wo")) then
          message = "Cannot specify both atom and weight percents for a &
               &nuclide: " // trim(name)
          call fatal_error()
        end if

        ! Copy atom/weight percents
        if (check_for_node(node_nuc, "ao")) then
          call get_node_value(node_nuc, "ao", temp_dble)
          call list_density % append(temp_dble)
        else
          call get_node_value(node_nuc, "wo", temp_dble)
          call list_density % append(-temp_dble)
        end if
      end do INDIVIDUAL_NUCLIDES

      ! =======================================================================
      ! READ AND PARSE <element> TAGS

      ! Get pointer list of XML <element>
      call get_node_list(node_mat, "element", node_ele_list)

      NATURAL_ELEMENTS: do j = 1, get_list_size(node_ele_list)
        call get_list_item(node_ele_list, j, node_ele)

        ! Check for empty name on natural element
        if (.not.check_for_node(node_ele, "name")) then
          message = "No name specified on nuclide in material " // &
               trim(to_str(mat % id))
          call fatal_error()
        end if
        call get_node_value(node_ele, "name", name)

        ! Check for cross section
        if (check_for_node(node_ele, "xs")) then
          call get_node_value(node_ele, "xs", temp_str)
        else
          if (default_xs == '') then
            message = "No cross section specified for nuclide in material " &
                 // trim(to_str(mat % id))
            call fatal_error()
          else
            temp_str = trim(default_xs)
          end if
        end if

        ! Check if no atom/weight percents were specified or if both atom and
        ! weight percents were specified
        if (.not.check_for_node(node_ele, "ao") .and. &
            .not.check_for_node(node_ele, "wo")) then
          message = "No atom or weight percent specified for element " // &
               trim(name)
          call fatal_error()
        elseif (check_for_node(node_ele, "ao") .and. &
                check_for_node(node_ele, "wo")) then
          message = "Cannot specify both atom and weight percents for a &
               &element: " // trim(name)
          call fatal_error()
        end if

        ! Expand element into naturally-occurring isotopes
        if (check_for_node(node_ele, "ao")) then
          call get_node_value(node_ele, "ao", temp_dble)
          call expand_natural_element(name, temp_str, temp_dble, &
               list_names, list_density)
        else
          message = "The ability to expand a natural element based on weight &
               &percentage is not yet supported."
          call fatal_error()
        end if
      end do NATURAL_ELEMENTS

      ! ========================================================================
      ! COPY NUCLIDES TO ARRAYS IN MATERIAL

      ! allocate arrays in Material object
      n = list_names % size()
      mat % n_nuclides = n
      allocate(mat % names(n))
      allocate(mat % nuclide(n))
      allocate(mat % atom_density(n))

      ALL_NUCLIDES: do j = 1, mat % n_nuclides
        ! Check that this nuclide is listed in the cross_sections.xml file
        name = trim(list_names % get_item(j))
        if (.not. xs_listing_dict % has_key(name)) then
          message = "Could not find nuclide " // trim(name) // &
               " in cross_sections.xml file!"
          call fatal_error()
        end if

        ! Check to make sure cross-section is continuous energy neutron table
        n = len_trim(name)
        if (name(n:n) /= 'c') then
          message = "Cross-section table " // trim(name) // & 
               " is not a continuous-energy neutron table."
          call fatal_error()
        end if

        ! Find xs_listing and set the name/alias according to the listing
        index_list = xs_listing_dict % get_key(name)
        name       = xs_listings(index_list) % name
        alias      = xs_listings(index_list) % alias

        ! If this nuclide hasn't been encountered yet, we need to add its name
        ! and alias to the nuclide_dict
        if (.not. nuclide_dict % has_key(name)) then
          index_nuclide    = index_nuclide + 1
          mat % nuclide(j) = index_nuclide

          call nuclide_dict % add_key(name, index_nuclide)
          call nuclide_dict % add_key(alias, index_nuclide)
        else
          mat % nuclide(j) = nuclide_dict % get_key(name)
        end if

        ! Copy name and atom/weight percent
        mat % names(j) = name
        mat % atom_density(j) = list_density % get_item(j)
      end do ALL_NUCLIDES

      ! Check to make sure either all atom percents or all weight percents are
      ! given
      if (.not. (all(mat % atom_density > ZERO) .or. & 
           all(mat % atom_density < ZERO))) then
        message = "Cannot mix atom and weight percents in material " // &
             to_str(mat % id)
        call fatal_error()
      end if

      ! Determine density if it is a sum value
      if (sum_density) mat % density = sum(mat % atom_density)

      ! Clear lists
      call list_names % clear()
      call list_density % clear()

      ! =======================================================================
      ! READ AND PARSE <sab> TAG FOR S(a,b) DATA

      ! Get pointer list to XML <sab>
      call get_node_list(node_mat, "sab", node_sab_list)

      n_sab = get_list_size(node_sab_list)
      if (n_sab > 0) then
        ! Set number of S(a,b) tables
        mat % n_sab = n_sab

        ! Allocate names and indices for nuclides and tables
        allocate(mat % sab_names(n_sab))
        allocate(mat % i_sab_nuclides(n_sab))
        allocate(mat % i_sab_tables(n_sab))

        ! Initialize i_sab_nuclides
        mat % i_sab_nuclides = NONE

        do j = 1, n_sab
          ! Get pointer to S(a,b) table
          call get_list_item(node_sab_list, j, node_sab)

          ! Determine name of S(a,b) table
          if (.not.check_for_node(node_sab, "name") .or. &
              .not.check_for_node(node_sab, "xs")) then
            message = "Need to specify <name> and <xs> for S(a,b) table."
            call fatal_error()
          end if
          call get_node_value(node_sab, "name", name)
          call get_node_value(node_sab, "xs", temp_str)
          name = trim(name) // "." // trim(temp_str)
          mat % sab_names(j) = name

          ! Check that this nuclide is listed in the cross_sections.xml file
          if (.not. xs_listing_dict % has_key(name)) then
            message = "Could not find S(a,b) table " // trim(name) // &
                 " in cross_sections.xml file!"
            call fatal_error()
          end if

          ! Find index in xs_listing and set the name and alias according to the
          ! listing
          index_list = xs_listing_dict % get_key(name)
          name       = xs_listings(index_list) % name

          ! If this S(a,b) table hasn't been encountered yet, we need to add its
          ! name and alias to the sab_dict
          if (.not. sab_dict % has_key(name)) then
            index_sab = index_sab + 1
            mat % i_sab_tables(j) = index_sab
            call sab_dict % add_key(name, index_sab)
          else
            mat % i_sab_tables(j) = sab_dict % get_key(name)
          end if
        end do
      end if

      ! Add material to dictionary
      call material_dict % add_key(mat % id, i)
    end do

    ! Set total number of nuclides and S(a,b) tables
    n_nuclides_total = index_nuclide
    n_sab_tables     = index_sab

    ! Close materials XML file
    call close_xmldoc(doc)

  end subroutine read_materials_xml

!===============================================================================
! READ_TALLIES_XML reads data from a tallies.xml file and parses it, checking
! for errors and placing properly-formatted data in the right data structures
!===============================================================================

  subroutine read_tallies_xml()

    integer :: i             ! loop over user-specified tallies
    integer :: j             ! loop over words
    integer :: k             ! another loop index
    integer :: l             ! another loop index
    integer :: id            ! user-specified identifier
    integer :: i_mesh        ! index in meshes array
    integer :: n             ! size of arrays in mesh specification
    integer :: n_words       ! number of words read
    integer :: n_filters     ! number of filters
    integer :: n_new         ! number of new scores to add based on Pn tally
    integer :: n_scores      ! number of tot scores after adjusting for Pn tally
    integer :: n_order       ! Scattering order requested
    integer :: n_order_pos   ! Position of Scattering order in score name string
    integer :: MT            ! user-specified MT for score
    integer :: iarray3(3)    ! temporary integer array
    logical :: file_exists   ! does tallies.xml file exist?
    real(8) :: rarray3(3)    ! temporary double prec. array
    character(MAX_LINE_LEN) :: filename
    character(MAX_WORD_LEN) :: word
    character(MAX_WORD_LEN) :: score_name
    character(MAX_WORD_LEN) :: temp_str
    character(MAX_WORD_LEN), allocatable :: sarray(:)
    type(ElemKeyValueCI), pointer :: pair_list => null()
    type(TallyObject),    pointer :: t => null()
    type(StructuredMesh), pointer :: m => null()
    type(TallyFilter), allocatable :: filters(:) ! temporary filters
    type(Node), pointer :: doc => null()
    type(Node), pointer :: node_mesh => null()
    type(Node), pointer :: node_tal => null()
    type(Node), pointer :: node_filt => null()
    type(NodeList), pointer :: node_mesh_list => null()
    type(NodeList), pointer :: node_tal_list => null()
    type(NodeList), pointer :: node_filt_list => null()

    ! Check if tallies.xml exists
    filename = trim(path_input) // "tallies.xml"
    inquire(FILE=filename, EXIST=file_exists)
    if (.not. file_exists) then
      ! Since a tallies.xml file is optional, no error is issued here
      return
    end if

    ! Display output message
    message = "Reading tallies XML file..."
    call write_message(5)

    ! Parse tallies.xml file
    call open_xmldoc(doc, filename)

    ! ==========================================================================
    ! DETERMINE SIZE OF ARRAYS AND ALLOCATE

    ! Get pointer list to XML <mesh>
    call get_node_list(doc, "mesh", node_mesh_list)

    ! Get pointer list to XML <tally>
    call get_node_list(doc, "tally", node_tal_list)

    ! Check for user meshes
    n_user_meshes = get_list_size(node_mesh_list)
    if (cmfd_run) then
      n_meshes = n_user_meshes + n_cmfd_meshes
    else
      n_meshes = n_user_meshes
    end if

    ! Allocate mesh array
    if (n_meshes > 0) allocate(meshes(n_meshes))

    ! Check for user tallies
    n_user_tallies = get_list_size(node_tal_list)
    if (n_user_tallies == 0) then
      message = "No tallies present in tallies.xml file!"
      call warning()
    end if

    ! Allocate tally array
    if (n_user_tallies > 0) then
      call add_tallies("user", n_user_tallies)
    end if

    ! Check for <assume_separate> setting
    if (check_for_node(doc, "assume_separate")) then
      call get_node_value(doc, "assume_separate", temp_str)
      call lower_case(temp_str)
      if (trim(temp_str) == 'true' .or. trim(temp_str) == '1') &
        assume_separate = .true.
    end if

    ! ==========================================================================
    ! READ MESH DATA

    do i = 1, n_user_meshes
      m => meshes(i)

      ! Get pointer to mesh node
      call get_list_item(node_mesh_list, i, node_mesh)

      ! Copy mesh id
      if (check_for_node(node_mesh, "id")) then
        call get_node_value(node_mesh, "id", m % id)
      else
        message = "Must specify id for mesh in tally XML file."
        call fatal_error()
      end if

      ! Check to make sure 'id' hasn't been used
      if (mesh_dict % has_key(m % id)) then
        message = "Two or more meshes use the same unique ID: " // &
             to_str(m % id)
        call fatal_error()
      end if

      ! Read mesh type
      temp_str = ''
      if (check_for_node(node_mesh, "type")) &
        call get_node_value(node_mesh, "type", temp_str)
      call lower_case(temp_str)
      select case (trim(temp_str))
      case ('rect', 'rectangle', 'rectangular')
        m % type = LATTICE_RECT
      case ('hex', 'hexagon', 'hexagonal')
        m % type = LATTICE_HEX
      case default
        message = "Invalid mesh type: " // trim(temp_str)
        call fatal_error()
      end select

      ! Determine number of dimensions for mesh
      n = get_arraysize_integer(node_mesh, "dimension")
      if (n /= 2 .and. n /= 3) then
        message = "Mesh must be two or three dimensions."
        call fatal_error()
      end if
      m % n_dimension = n

      ! Allocate attribute arrays
      allocate(m % dimension(n))
      allocate(m % lower_left(n))
      allocate(m % width(n))
      allocate(m % upper_right(n))

      ! Check that dimensions are all greater than zero
      call get_node_array(node_mesh, "dimension", iarray3(1:n))
      if (any(iarray3(1:n) <= 0)) then
        message = "All entries on the <dimension> element for a tally mesh &
             &must be positive."
        call fatal_error()
      end if

      ! Read dimensions in each direction
      m % dimension = iarray3(1:n)

      ! Read mesh lower-left corner location
      if (m % n_dimension /= get_arraysize_double(node_mesh, "lower_left")) then
        message = "Number of entries on <lower_left> must be the same as &
             &the number of entries on <dimension>."
        call fatal_error()
      end if
      call get_node_array(node_mesh, "lower_left", m % lower_left)

      ! Make sure both upper-right or width were specified
      if (check_for_node(node_mesh, "upper_right") .and. &
          check_for_node(node_mesh, "width")) then
        message = "Cannot specify both <upper_right> and <width> on a &
             &tally mesh."
        call fatal_error()
      end if

      ! Make sure either upper-right or width was specified
      if (.not.check_for_node(node_mesh, "upper_right") .and. &
          .not.check_for_node(node_mesh, "width")) then
        message = "Must specify either <upper_right> and <width> on a &
             &tally mesh."
        call fatal_error()
      end if

      if (check_for_node(node_mesh, "width")) then
        ! Check to ensure width has same dimensions
        if (get_arraysize_double(node_mesh, "width") /= &
            get_arraysize_double(node_mesh, "lower_left")) then
          message = "Number of entries on <width> must be the same as the &
               &number of entries on <lower_left>."
          call fatal_error()
        end if

        ! Check for negative widths
        call get_node_array(node_mesh, "width", rarray3(1:n))
        if (any(rarray3(1:n) < ZERO)) then
          message = "Cannot have a negative <width> on a tally mesh."
          call fatal_error()
        end if

        ! Set width and upper right coordinate
        m % width = rarray3(1:n)
        m % upper_right = m % lower_left + m % dimension * m % width

      elseif (check_for_node(node_mesh, "upper_right")) then
        ! Check to ensure width has same dimensions
        if (get_arraysize_double(node_mesh, "upper_right") /= &
            get_arraysize_double(node_mesh, "lower_left")) then
          message = "Number of entries on <upper_right> must be the same as &
               &the number of entries on <lower_left>."
          call fatal_error()
        end if

        ! Check that upper-right is above lower-left
        call get_node_array(node_mesh, "upper_right", rarray3(1:n))
        if (any(rarray3(1:n) < m % lower_left)) then
          message = "The <upper_right> coordinates must be greater than the &
               &<lower_left> coordinates on a tally mesh."
          call fatal_error()
        end if

        ! Set width and upper right coordinate
        m % upper_right = rarray3(1:n)
        m % width = (m % upper_right - m % lower_left) / m % dimension
      end if

      ! Set volume fraction
      m % volume_frac = ONE/real(product(m % dimension),8)

      ! Add mesh to dictionary
      call mesh_dict % add_key(m % id, i)
    end do

    ! ==========================================================================
    ! READ TALLY DATA

    READ_TALLIES: do i = 1, n_user_tallies
      ! Get pointer to tally
      t => tallies(i)

      ! Get pointer to tally xml node
      call get_list_item(node_tal_list, i, node_tal)

      ! Set tally type to volume by default
      t % type = TALLY_VOLUME

      ! It's desirable to use a track-length esimator for tallies since
      ! generally more events will score to the tally, reducing the
      ! variance. However, for tallies that require information on
      ! post-collision parameters (e.g. tally with an energyout filter) the
      ! analog esimator must be used.

      t % estimator = ESTIMATOR_TRACKLENGTH

      ! Copy material id
      if (check_for_node(node_tal, "id")) then
        call get_node_value(node_tal, "id", t % id)
      else
        message = "Must specify id for tally in tally XML file."
        call fatal_error()
      end if

      ! Check to make sure 'id' hasn't been used
      if (tally_dict % has_key(t % id)) then
        message = "Two or more tallies use the same unique ID: " // &
             to_str(t % id)
        call fatal_error()
      end if

      ! Copy tally label
      t % label = ''
      if (check_for_node(node_tal, "label")) &
        call get_node_value(node_tal, "label", t % label)

      ! =======================================================================
      ! READ DATA FOR FILTERS

      ! In older versions, tally filters were specified with a <filters>
      ! element followed by sub-elements <cell>, <mesh>, etc. This checks for
      ! the old format and if it is present, raises an error

!     if (get_number_nodes(node_tal, "filters") > 0) then
!       message = "Tally filters should be specified with multiple <filter> &
!            &elements. Did you forget to change your <filters> element?"
!       call fatal_error()
!     end if

      ! Get pointer list to XML <filter> and get number of filters
      call get_node_list(node_tal, "filter", node_filt_list)
      n_filters = get_list_size(node_filt_list)

      if (n_filters /= 0) then

        ! Allocate filters array
        t % n_filters = n_filters
        allocate(t % filters(n_filters))

        READ_FILTERS: do j = 1, n_filters
          ! Get pointer to filter xml node
          call get_list_item(node_filt_list, j, node_filt)

          ! Convert filter type to lower case
          temp_str = ''
          if (check_for_node(node_filt, "type")) &
            call get_node_value(node_filt, "type", temp_str)
          call lower_case(temp_str)

          ! Determine number of bins
          if (check_for_node(node_filt, "bins")) then
            if (trim(temp_str) == 'energy' .or. &
                trim(temp_str) == 'energyout') then
              n_words = get_arraysize_double(node_filt, "bins")
            else
              n_words = get_arraysize_integer(node_filt, "bins")
            end if
          else
            message = "Bins not set in filter on tally " // trim(to_str(t % id))
            call fatal_error()
          end if

          ! Determine type of filter
          select case (temp_str)
          case ('cell')
            ! Set type of filter
            t % filters(j) % type = FILTER_CELL

            ! Set number of bins
            t % filters(j) % n_bins = n_words

            ! Allocate and store bins
            allocate(t % filters(j) % int_bins(n_words))
            call get_node_array(node_filt, "bins", t % filters(j) % int_bins)

          case ('cellborn')
            ! Set type of filter
            t % filters(j) % type = FILTER_CELLBORN

            ! Set number of bins
            t % filters(j) % n_bins = n_words

            ! Allocate and store bins
            allocate(t % filters(j) % int_bins(n_words))
            call get_node_array(node_filt, "bins", t % filters(j) % int_bins)

          case ('material')
            ! Set type of filter
            t % filters(j) % type = FILTER_MATERIAL

            ! Set number of bins
            t % filters(j) % n_bins = n_words

            ! Allocate and store bins
            allocate(t % filters(j) % int_bins(n_words))
            call get_node_array(node_filt, "bins", t % filters(j) % int_bins)

          case ('universe')
            ! Set type of filter
            t % filters(j) % type = FILTER_UNIVERSE

            ! Set number of bins
            t % filters(j) % n_bins = n_words

            ! Allocate and store bins
            allocate(t % filters(j) % int_bins(n_words))
            call get_node_array(node_filt, "bins", t % filters(j) % int_bins)

          case ('surface')
            message = "Surface filter is not yet supported!"
            call fatal_error()

            ! Set type of filter
            t % filters(j) % type = FILTER_SURFACE

            ! Set number of bins
            t % filters(j) % n_bins = n_words

            ! Allocate and store bins
            allocate(t % filters(j) % int_bins(n_words))
            call get_node_array(node_filt, "bins", t % filters(j) % int_bins)

          case ('mesh')
            ! Set type of filter
            t % filters(j) % type = FILTER_MESH

            ! Check to make sure multiple meshes weren't given
            if (n_words /= 1) then
              message = "Can only have one mesh filter specified."
              call fatal_error()
            end if

            ! Determine id of mesh
            call get_node_value(node_filt, "bins", id)

            ! Get pointer to mesh
            if (mesh_dict % has_key(id)) then
              i_mesh = mesh_dict % get_key(id)
              m => meshes(i_mesh)
            else
              message = "Could not find mesh " // trim(to_str(id)) // &
                   " specified on tally " // trim(to_str(t % id))
              call fatal_error()
            end if

            ! Determine number of bins -- this is assuming that the tally is
            ! a volume tally and not a surface current tally. If it is a
            ! surface current tally, the number of bins will get reset later
            t % filters(j) % n_bins = product(m % dimension)

            ! Allocate and store index of mesh
            allocate(t % filters(j) % int_bins(1))
            t % filters(j) % int_bins(1) = i_mesh

          case ('energy')
            ! Set type of filter
            t % filters(j) % type = FILTER_ENERGYIN

            ! Set number of bins
            t % filters(j) % n_bins = n_words - 1

            ! Allocate and store bins
            allocate(t % filters(j) % real_bins(n_words))
            call get_node_array(node_filt, "bins", t % filters(j) % real_bins)

          case ('energyout')
            ! Set type of filter
            t % filters(j) % type = FILTER_ENERGYOUT

            ! Set number of bins
            t % filters(j) % n_bins = n_words - 1

            ! Allocate and store bins
            allocate(t % filters(j) % real_bins(n_words))
            call get_node_array(node_filt, "bins", t % filters(j) % real_bins)

            ! Set to analog estimator
            t % estimator = ESTIMATOR_ANALOG

          case default
            ! Specified tally filter is invalid, raise error
            message = "Unknown filter type '" // & 
                 trim(temp_str) // "' on tally " // &
                 trim(to_str(t % id)) // "."
            call fatal_error()

          end select

          ! Set find_filter, e.g. if filter(3) has type FILTER_CELL, then
          ! find_filter(FILTER_CELL) would be set to 3.

          t % find_filter(t % filters(j) % type) = j

        end do READ_FILTERS

        ! Check that both cell and surface weren't specified
        if (t % find_filter(FILTER_CELL) > 0 .and. &
             t % find_filter(FILTER_SURFACE) > 0) then
          message = "Cannot specify both cell and surface filters for tally " &
               // trim(to_str(t % id))
          call fatal_error()
        end if

      else
        ! No filters were specified
        t % n_filters = 0
      end if

      ! =======================================================================
      ! READ DATA FOR NUCLIDES

      if (check_for_node(node_tal, "nuclides")) then

        ! Allocate a temporary string array for nuclides and copy values over
        allocate(sarray(get_arraysize_string(node_tal, "nuclides")))
        call get_node_array(node_tal, "nuclides", sarray)

        if (trim(sarray(1)) == 'all') then
          ! Handle special case <nuclides>all</nuclides>
          allocate(t % nuclide_bins(n_nuclides_total + 1))

          ! Set bins to 1, 2, 3, ..., n_nuclides_total, -1
          t % nuclide_bins(1:n_nuclides_total) = &
               (/ (j, j=1, n_nuclides_total) /)
          t % nuclide_bins(n_nuclides_total + 1) = -1

          ! Set number of nuclide bins
          t % n_nuclide_bins = n_nuclides_total + 1

          ! Set flag so we can treat this case specially
          t % all_nuclides = .true.
        else
          ! Any other case, e.g. <nuclides>U-235 Pu-239</nuclides>
          n_words = get_arraysize_string(node_tal, "nuclides") 
          allocate(t % nuclide_bins(n_words))
          do j = 1, n_words
            ! Check if total material was specified
            if (trim(sarray(j)) == 'total') then
              t % nuclide_bins(j) = -1
              cycle
            end if

            ! Check if xs specifier was given
            if (ends_with(sarray(j), 'c')) then
              word = sarray(j)
            else
              if (default_xs == '') then
                ! No default cross section specified, search through nuclides
                pair_list => nuclide_dict % keys()
                do while (associated(pair_list))
                  if (starts_with(pair_list % key, &
                       sarray(j))) then
                    word = pair_list % key(1:150)
                    exit
                  end if
                  
                  ! Advance to next
                  pair_list => pair_list % next
                end do

                ! Check if no nuclide was found
                if (.not. associated(pair_list)) then
                  message = "Could not find the nuclide " // trim(&
                       sarray(j)) // " specified in tally " &
                       // trim(to_str(t % id)) // " in any material."
                  call fatal_error()
                end if
                deallocate(pair_list)
              else
                ! Set nuclide to default xs
                word = trim(sarray(j)) // "." // default_xs
              end if
            end if

            ! Check to make sure nuclide specified is in problem
            if (.not. nuclide_dict % has_key(word)) then
              message = "The nuclide " // trim(word) // " from tally " // &
                   trim(to_str(t % id)) // " is not present in any material."
              call fatal_error()
            end if

            ! Set bin to index in nuclides array
            t % nuclide_bins(j) = nuclide_dict % get_key(word)
          end do

          ! Set number of nuclide bins
          t % n_nuclide_bins = n_words
        end if

        ! Deallocate temporary string array
        deallocate(sarray)

      else
        ! No <nuclides> were specified -- create only one bin will be added
        ! for the total material.
        allocate(t % nuclide_bins(1))
        t % nuclide_bins(1) = -1
        t % n_nuclide_bins = 1
      end if

      ! =======================================================================
      ! READ DATA FOR SCORES

      if (check_for_node(node_tal, "scores")) then
        ! Loop through scores and determine if a scatter-p# input was used
        ! to allow for proper pre-allocating of t % score_bins
        ! This scheme allows multiple scatter-p# to be requested by the user
        ! if so desired
        n_words = get_arraysize_string(node_tal, "scores")
        allocate(sarray(n_words))
        call get_node_array(node_tal, "scores", sarray)
        n_new = 0
        do j = 1, n_words
          call lower_case(sarray(j))
          ! Find if scores(j) is of the form 'scatter-p'
          ! If so, get the number and do a select case on that.
          score_name = trim(sarray(j))
          if (starts_with(score_name,'scatter-p')) then
            n_order_pos = scan(score_name,'0123456789')
            n_order = int(str_to_int( &
              score_name(n_order_pos:(len_trim(score_name)))),4)
            if (n_order > SCATT_ORDER_MAX) then
              ! Throw a warning. Set to the maximum number.
              ! The above scheme will essentially take the absolute value
              message = "Invalid scattering order of " // trim(to_str(n_order)) // &
                " requested. Setting to the maximum permissible value, " // &
                trim(to_str(SCATT_ORDER_MAX))
              call warning()
              n_order = SCATT_ORDER_MAX
              sarray(j) = SCATT_ORDER_MAX_PNSTR
            end if
            n_new = n_new + n_order
          end if
        end do
        n_scores = n_words + n_new
        
        ! Allocate accordingly
        allocate(t % score_bins(n_scores))
        allocate(t % scatt_order(n_scores))
        t % scatt_order = 0
        j = 0
        do l = 1, n_words
          j = j + 1
          ! Get the input string in scores(l) but if scatter-n or scatter-pn
          ! then strip off the n, and store it as an integer to be used later
          ! Peform the select case on this modified (number removed) string
          score_name = sarray(l)
          if (starts_with(score_name,'scatter-p')) then
            n_order_pos = scan(score_name,'0123456789')
            n_order = int(str_to_int( &
              score_name(n_order_pos:(len_trim(score_name)))),4)
            if (n_order > SCATT_ORDER_MAX) then
              ! Throw a warning. Set to the maximum number.
              ! The above scheme will essentially take the absolute value
              message = "Invalid scattering order of " // trim(to_str(n_order)) // &
                " requested. Setting to the maximum permissible value, " // &
                trim(to_str(SCATT_ORDER_MAX))
              call warning()
              n_order = SCATT_ORDER_MAX
            end if
            score_name = "scatter-pn"
          else if (starts_with(score_name,'scatter-')) then
            n_order_pos = scan(score_name,'0123456789')
            n_order = int(str_to_int( &
              score_name(n_order_pos:(len_trim(score_name)))),4)
            if (n_order > SCATT_ORDER_MAX) then
              ! Throw a warning. Set to the maximum number.
              ! The above scheme will essentially take the absolute value
              message = "Invalid scattering order of " // trim(to_str(n_order)) // &
                " requested. Setting to the maximum permissible value, " // &
                trim(to_str(SCATT_ORDER_MAX))
              call warning()
              n_order = SCATT_ORDER_MAX
            end if
            score_name = "scatter-n"
          end if
          
          select case (trim(score_name))
          case ('flux')
            ! Prohibit user from tallying flux for an individual nuclide
            if (.not. (t % n_nuclide_bins == 1 .and. &
                 t % nuclide_bins(1) == -1)) then
              message = "Cannot tally flux for an individual nuclide."
              call fatal_error()
            end if

            t % score_bins(j) = SCORE_FLUX
            if (t % find_filter(FILTER_ENERGYOUT) > 0) then
              message = "Cannot tally flux with an outgoing energy filter."
              call fatal_error()
            end if
          case ('total')
            t % score_bins(j) = SCORE_TOTAL
            if (t % find_filter(FILTER_ENERGYOUT) > 0) then
              message = "Cannot tally total reaction rate with an &
                   &outgoing energy filter."
              call fatal_error()
            end if
          case ('scatter')
            t % score_bins(j) = SCORE_SCATTER
            
          case ('nu-scatter')
            t % score_bins(j) = SCORE_NU_SCATTER

            ! Set tally estimator to analog
            t % estimator = ESTIMATOR_ANALOG
          case ('scatter-n')
            if (n_order == 0) then
              t % score_bins(j) = SCORE_SCATTER
            else
              t % score_bins(j) = SCORE_SCATTER_N
              ! Set tally estimator to analog
              t % estimator = ESTIMATOR_ANALOG
            end if
            t % scatt_order(j) = n_order
            
          case ('scatter-pn')
            t % estimator = ESTIMATOR_ANALOG
            ! Setup P0:Pn
            t % score_bins(j : j + n_order) = SCORE_SCATTER_PN
            t % scatt_order(j : j + n_order) = n_order
            j = j + n_order
            
          case('transport')
            t % score_bins(j) = SCORE_TRANSPORT

            ! Set tally estimator to analog
            t % estimator = ESTIMATOR_ANALOG
          case ('diffusion')
            message = "Diffusion score no longer supported for tallies, & 
                      &please remove"
            call fatal_error()
          case ('n1n')
            t % score_bins(j) = SCORE_N_1N

            ! Set tally estimator to analog
            t % estimator = ESTIMATOR_ANALOG
          case ('n2n')
            t % score_bins(j) = N_2N

          case ('n3n')
            t % score_bins(j) = N_3N

          case ('n4n')
            t % score_bins(j) = N_4N

          case ('absorption')
            t % score_bins(j) = SCORE_ABSORPTION
            if (t % find_filter(FILTER_ENERGYOUT) > 0) then
              message = "Cannot tally absorption rate with an outgoing &
                   &energy filter."
              call fatal_error()
            end if
          case ('fission')
            t % score_bins(j) = SCORE_FISSION
            if (t % find_filter(FILTER_ENERGYOUT) > 0) then
              message = "Cannot tally fission rate with an outgoing &
                   &energy filter."
              call fatal_error()
            end if
          case ('nu-fission')
            t % score_bins(j) = SCORE_NU_FISSION
            if (t % find_filter(FILTER_ENERGYOUT) > 0) then
              ! Set tally estimator to analog
              t % estimator = ESTIMATOR_ANALOG
            end if
          case ('kappa-fission')
            t % score_bins(j) = SCORE_KAPPA_FISSION
          case ('current')
            t % score_bins(j) = SCORE_CURRENT
            t % type = TALLY_SURFACE_CURRENT

            ! Check to make sure that current is the only desired response
            ! for this tally
            if (n_words > 1) then
              message = "Cannot tally other scoring functions in the same &
                   &tally as surface currents. Separate other scoring &
                   &functions into a distinct tally."
              call fatal_error()
            end if

            ! Since the number of bins for the mesh filter was already set
            ! assuming it was a volume tally, we need to adjust the number
            ! of bins

            ! Get index of mesh filter
            k = t % find_filter(FILTER_MESH)

            ! Get pointer to mesh
            i_mesh = t % filters(k) % int_bins(1)
            m => meshes(i_mesh)

            ! We need to increase the dimension by one since we also need
            ! currents coming into and out of the boundary mesh cells.
            t % filters(k) % n_bins = product(m % dimension + 1)

            ! Copy filters to temporary array
            allocate(filters(t % n_filters + 1))
            filters(1:t % n_filters) = t % filters

            ! Move allocation back -- filters becomes deallocated during
            ! this call
            call move_alloc(FROM=filters, TO=t%filters)

            ! Add surface filter
            t % n_filters = t % n_filters + 1
            t % filters(t % n_filters) % type = FILTER_SURFACE
            t % filters(t % n_filters) % n_bins = 2 * m % n_dimension
            allocate(t % filters(t % n_filters) % int_bins(&
                 2 * m % n_dimension))
            if (m % n_dimension == 2) then
              t % filters(t % n_filters) % int_bins = (/ IN_RIGHT, &
                   OUT_RIGHT, IN_FRONT, OUT_FRONT /)
            elseif (m % n_dimension == 3) then
              t % filters(t % n_filters) % int_bins = (/ IN_RIGHT, &
                   OUT_RIGHT, IN_FRONT, OUT_FRONT, IN_TOP, OUT_TOP /)
            end if
            t % find_filter(FILTER_SURFACE) = t % n_filters

          case ('events')
            t % score_bins(j) = SCORE_EVENTS

          case default
            ! Assume that user has specified an MT number
            MT = int(str_to_int(score_name))

            if (MT /= ERROR_INT) then
              ! Specified score was an integer
              if (MT > 1) then
                t % score_bins(j) = MT
              else
                message = "Invalid MT on <scores>: " // &
                     trim(sarray(j))
                call fatal_error()
              end if

            else
              ! Specified score was not an integer
              message = "Unknown scoring function: " // &
                   trim(sarray(j))
              call fatal_error()
            end if

          end select
        end do
        t % n_score_bins = n_scores
        t % n_user_score_bins = n_words

        ! Deallocate temporary string array of scores
        deallocate(sarray)
      else
        message = "No <scores> specified on tally " // trim(to_str(t % id)) &
             // "."
        call fatal_error()
      end if

      ! =======================================================================
      ! SET TALLY ESTIMATOR

      ! Check if user specified estimator
      if (check_for_node(node_tal, "estimator")) then
        temp_str = ''
        call get_node_value(node_tal, "estimator", temp_str)
        select case(trim(temp_str))
        case ('analog')
          t % estimator = ESTIMATOR_ANALOG

        case ('tracklength', 'track-length', 'pathlength', 'path-length')
          ! If the estimator was set to an analog estimator, this means the
          ! tally needs post-collision information
          if (t % estimator == ESTIMATOR_ANALOG) then
            message = "Cannot use track-length estimator for tally " &
                 // to_str(t % id)
            call fatal_error()
          end if

          ! Set estimator to track-length estimator
          t % estimator = ESTIMATOR_TRACKLENGTH

        case default
          message = "Invalid estimator '" // trim(temp_str) &
               // "' on tally " // to_str(t % id)
          call fatal_error()
        end select
      end if

      ! Add tally to dictionary
      call tally_dict % add_key(t % id, i)

    end do READ_TALLIES

    ! Close XML document
    call close_xmldoc(doc)

  end subroutine read_tallies_xml

!===============================================================================
! READ_PLOTS_XML reads data from a plots.xml file
!===============================================================================

  subroutine read_plots_xml()

    integer i, j
    integer n_cols, col_id, n_comp, n_masks
    integer, allocatable :: iarray(:)
    logical :: file_exists              ! does plots.xml file exist?
    character(MAX_LINE_LEN) :: filename ! absolute path to plots.xml
    character(MAX_LINE_LEN) :: temp_str
    type(ObjectPlot), pointer :: pl => null()
    type(Node), pointer :: doc => null()
    type(Node), pointer :: node_plot => null()
    type(Node), pointer :: node_col => null()
    type(Node), pointer :: node_mask => null()
    type(NodeList), pointer :: node_plot_list => null()
    type(NodeList), pointer :: node_col_list => null()
    type(NodeList), pointer :: node_mask_list => null()

    ! Check if plots.xml exists
    filename = trim(path_input) // "plots.xml"
    inquire(FILE=filename, EXIST=file_exists)
    if (.not. file_exists) then
      message = "Plots XML file '" // trim(filename) // "' does not exist!"
      call fatal_error()
    end if

    ! Display output message
    message = "Reading plot XML file..."
    call write_message(5)

    ! Parse plots.xml file
    call open_xmldoc(doc, filename)

    ! Get list pointer to XML <plot>
    call get_node_list(doc, "plot", node_plot_list)

    ! Allocate plots array
    n_plots = get_list_size(node_plot_list)
    allocate(plots(n_plots))

    READ_PLOTS: do i = 1, n_plots
      pl => plots(i)

      ! Get pointer to plot XML node
      call get_list_item(node_plot_list, i, node_plot)

      ! Copy data into plots
      if (check_for_node(node_plot, "id")) then
        call get_node_value(node_plot, "id", pl % id)
      else
        message = "Must specify plot id in plots XML file."
        call fatal_error()
      end if

      ! Check to make sure 'id' hasn't been used
      if (plot_dict % has_key(pl % id)) then
        message = "Two or more plots use the same unique ID: " // &
             to_str(pl % id)
        call fatal_error()
      end if

      ! Copy plot type
      temp_str = 'slice'
      if (check_for_node(node_plot, "type")) &
        call get_node_value(node_plot, "type", temp_str)
      call lower_case(temp_str)
      select case (trim(temp_str))
      case ("slice")
        pl % type = PLOT_TYPE_SLICE
      case ("voxel")
        pl % type = PLOT_TYPE_VOXEL
      case default
        message = "Unsupported plot type '" // trim(temp_str) &
             // "' in plot " // trim(to_str(pl % id))
        call fatal_error()
      end select

      ! Set output file path
      filename = "plot"
      if (check_for_node(node_plot, "filename")) &
        call get_node_value(node_plot, "filename", filename)
      select case (pl % type)
      case (PLOT_TYPE_SLICE)
        pl % path_plot = trim(path_input) // trim(to_str(pl % id)) // &
             "_" // trim(filename) // ".ppm"
      case (PLOT_TYPE_VOXEL)
        pl % path_plot = trim(path_input) // trim(to_str(pl % id)) // &
             "_" // trim(filename) // ".voxel"
      end select
      
      ! Copy plot pixel size
      if (pl % type == PLOT_TYPE_SLICE) then
        if (get_arraysize_integer(node_plot, "pixels") == 2) then
          call get_node_array(node_plot, "pixels", pl % pixels(1:2))
        else
          message = "<pixels> must be length 2 in slice plot " // &
                    trim(to_str(pl % id))
          call fatal_error()
        end if
      else if (pl % type == PLOT_TYPE_VOXEL) then
        if (get_arraysize_integer(node_plot, "pixels") == 3) then
          call get_node_array(node_plot, "pixels", pl % pixels(1:3))
        else
          message = "<pixels> must be length 3 in voxel plot " // &
                    trim(to_str(pl % id))
          call fatal_error()
        end if
      end if

      ! Copy plot background color
      if (check_for_node(node_plot, "background")) then
        if (pl % type == PLOT_TYPE_VOXEL) then
          message = "Background color ignored in voxel plot " // & 
                     trim(to_str(pl % id))
          call warning()
        end if
        if (get_arraysize_integer(node_plot, "background") == 3) then
          call get_node_array(node_plot, "background", pl % not_found % rgb)
        else
          message = "Bad background RGB " &
               // "in plot " // trim(to_str(pl % id))
          call fatal_error()
        end if
      else
        pl % not_found % rgb = (/ 255, 255, 255 /)
      end if
      
      ! Copy plot basis
      if (pl % type == PLOT_TYPE_SLICE) then
        temp_str = 'xy'
        if (check_for_node(node_plot, "basis")) &
          call get_node_value(node_plot, "basis", temp_str)
        call lower_case(temp_str)
        select case (trim(temp_str))
        case ("xy")
          pl % basis = PLOT_BASIS_XY
        case ("xz")
          pl % basis = PLOT_BASIS_XZ
        case ("yz")
          pl % basis = PLOT_BASIS_YZ
        case default
          message = "Unsupported plot basis '" // trim(temp_str) & 
               // "' in plot " // trim(to_str(pl % id))
          call fatal_error()
        end select
      end if
      
      ! Copy plotting origin
      if (get_arraysize_double(node_plot, "origin") == 3) then
        call get_node_array(node_plot, "origin", pl % origin)
      else
        message = "Origin must be length 3 " &
             // "in plot " // trim(to_str(pl % id))
        call fatal_error()
      end if

      ! Copy plotting width
      if (pl % type == PLOT_TYPE_SLICE) then
        if (get_arraysize_double(node_plot, "width") == 2) then
          call get_node_array(node_plot, "width", pl % width(1:2))
        else
          message = "<width> must be length 2 in slice plot " // &
                    trim(to_str(pl % id))
          call fatal_error()
        end if
      else if (pl % type == PLOT_TYPE_VOXEL) then
        if (get_arraysize_double(node_plot, "width") == 3) then
          call get_node_array(node_plot, "width", pl % width(1:3))
        else
          message = "<width> must be length 3 in voxel plot " // &
                    trim(to_str(pl % id))
          call fatal_error()
        end if
      end if

      ! Copy plot color type and initialize all colors randomly
      temp_str = "cell"
      if (check_for_node(node_plot, "color")) &
        call get_node_value(node_plot, "color", temp_str)
      call lower_case(temp_str)
      select case (trim(temp_str))
      case ("cell")

        pl % color_by = PLOT_COLOR_CELLS
        allocate(pl % colors(n_cells))
        do j = 1, n_cells
          pl % colors(j) % rgb(1) = int(prn()*255)
          pl % colors(j) % rgb(2) = int(prn()*255)
          pl % colors(j) % rgb(3) = int(prn()*255)
        end do

      case ("mat", "material")

        pl % color_by = PLOT_COLOR_MATS
        allocate(pl % colors(n_materials))
        do j = 1, n_materials
          pl % colors(j) % rgb(1) = int(prn()*255)
          pl % colors(j) % rgb(2) = int(prn()*255)
          pl % colors(j) % rgb(3) = int(prn()*255)
        end do

      case default
        message = "Unsupported plot color type '" // trim(temp_str) &
             // "' in plot " // trim(to_str(pl % id))
        call fatal_error()
      end select

      ! Get the number of <col_spec> nodes and get a list of them
      call get_node_list(node_plot, "col_spec", node_col_list)
      n_cols = get_list_size(node_col_list)

      ! Copy user specified colors
      if (n_cols /= 0) then
      
        if (pl % type == PLOT_TYPE_VOXEL) then
          message = "Color specifications ignored in voxel plot " // & 
                     trim(to_str(pl % id))
          call warning()
        end if
      
        do j = 1, n_cols

          ! Get pointer to color spec XML node
          call get_list_item(node_col_list, j, node_col)

          ! Check and make sure 3 values are specified for RGB
          if (get_arraysize_double(node_col, "rgb") /= 3) then
            message = "Bad RGB " &
                 // "in plot " // trim(to_str(pl % id))
            call fatal_error()          
          end if

          ! Ensure that there is an id for this color specification
          if (check_for_node(node_col, "id")) then
            call get_node_value(node_col, "id", col_id)
          else
            message = "Must specify id for color specification in plot " // &
                      trim(to_str(pl % id))
            call fatal_error()
          end if

          ! Add RGB
          if (pl % color_by == PLOT_COLOR_CELLS) then

            if (cell_dict % has_key(col_id)) then
              col_id = cell_dict % get_key(col_id)
              call get_node_array(node_col, "rgb", pl % colors(col_id) % rgb)
            else
              message = "Could not find cell " // trim(to_str(col_id)) // &
                   " specified in plot " // trim(to_str(pl % id))
              call fatal_error()
            end if

          else if (pl % color_by == PLOT_COLOR_MATS) then

            if (material_dict % has_key(col_id)) then
              col_id = material_dict % get_key(col_id)
              call get_node_array(node_col, "rgb", pl % colors(col_id) % rgb)
            else
              message = "Could not find material " // trim(to_str(col_id)) // &
                   " specified in plot " // trim(to_str(pl % id))
              call fatal_error()
            end if

          end if
        end do
      end if

      ! Deal with masks
      call get_node_list(node_plot, "mask", node_mask_list)
      n_masks = get_list_size(node_mask_list)
      if (n_masks /= 0) then
      
        if (pl % type == PLOT_TYPE_VOXEL) then
          message = "Mask ignored in voxel plot " // & 
                     trim(to_str(pl % id))
          call warning()
        end if
      
        select case(n_masks)
          case default
            message = "Mutliple masks" // &
                 " specified in plot " // trim(to_str(pl % id))
            call fatal_error()
          case (1)

            ! Get pointer to mask
            call get_list_item(node_mask_list, 1, node_mask)

            ! Determine how many components there are and allocate
            n_comp = 0
            n_comp = get_arraysize_integer(node_mask, "components")
            if (n_comp == 0) then
              message = "Missing <components> in mask of plot " // &
                        trim(to_str(pl % id))
              call fatal_error()
            end if
            allocate(iarray(n_comp))
            call get_node_array(node_mask, "components", iarray)
 
            ! First we need to change the user-specified identifiers to indices
            ! in the cell and material arrays
            do j=1, n_comp
              col_id = iarray(j)
            
              if (pl % color_by == PLOT_COLOR_CELLS) then
              
                if (cell_dict % has_key(col_id)) then
                  iarray(j) = cell_dict % get_key(col_id)
                else
                  message = "Could not find cell " // trim(to_str(col_id)) // &
                       " specified in the mask in plot " // trim(to_str(pl % id))
                  call fatal_error()
                end if
              
              else if (pl % color_by == PLOT_COLOR_MATS) then
              
                if (material_dict % has_key(col_id)) then
                  iarray(j) = material_dict % get_key(col_id)
                else
                  message = "Could not find material " // trim(to_str(col_id)) // &
                       " specified in the mask in plot " // trim(to_str(pl % id))
                  call fatal_error()
                end if
                
              end if  
            end do
          
            ! Alter colors based on mask information
            do j=1,size(pl % colors)
              if (.not. any(j .eq. iarray)) then
                if (check_for_node(node_mask, "background")) then
                  call get_node_array(node_mask, "background", pl % colors(j) % rgb)
                else
                  message = "Missing <background> in mask of plot " // &
                            trim(to_str(pl % id))
                  call fatal_error()
                end if
              end if
            end do

            deallocate(iarray)
            
        end select
        
      end if

      ! Add plot to dictionary
      call plot_dict % add_key(pl % id, i)

    end do READ_PLOTS

    ! Close plots XML file
    call close_xmldoc(doc)

  end subroutine read_plots_xml

!===============================================================================
! READ_CROSS_SECTIONS_XML reads information from a cross_sections.xml file. This
! file contains a listing of the ACE cross sections that may be used.
!===============================================================================

  subroutine read_cross_sections_xml()

    integer :: i           ! loop index
    integer :: filetype    ! default file type
    integer :: recl        ! default record length
    integer :: entries     ! default number of entries
    logical :: file_exists ! does cross_sections.xml exist?
    character(MAX_WORD_LEN)  :: directory ! directory with cross sections
    character(MAX_LINE_LEN)  :: temp_str
    type(XsListing), pointer :: listing => null()
    type(Node), pointer :: doc => null()
    type(Node), pointer :: node_ace => null()
    type(NodeList), pointer :: node_ace_list => null()

    ! Check if cross_sections.xml exists
    inquire(FILE=path_cross_sections, EXIST=file_exists)
    if (.not. file_exists) then
       ! Could not find cross_sections.xml file
       message = "Cross sections XML file '" // trim(path_cross_sections) // &
            "' does not exist!"
       call fatal_error()
    end if
    
    message = "Reading cross sections XML file..."
    call write_message(5)

    ! Parse cross_sections.xml file
    call open_xmldoc(doc, path_cross_sections)

    if (check_for_node(doc, "directory")) then
       ! Copy directory information if present
       call get_node_value(doc, "directory", directory)
    else
       ! If no directory is listed in cross_sections.xml, by default select the
       ! directory in which the cross_sections.xml file resides
       i = index(path_cross_sections, "/", BACK=.true.)
       directory = path_cross_sections(1:i)
    end if

    ! determine whether binary/ascii
    temp_str = ''
    if (check_for_node(doc, "filetype")) &
      call get_node_value(doc, "filetype", temp_str)
    if (trim(temp_str) == 'ascii') then
       filetype = ASCII
    elseif (trim(temp_str) == 'binary') then
       filetype = BINARY
    elseif (len_trim(temp_str) == 0) then
       filetype = ASCII
    else
       message = "Unknown filetype in cross_sections.xml: " // trim(temp_str)
       call fatal_error()
    end if

    ! copy default record length and entries for binary files
    if (filetype == BINARY) then
      call get_node_value(doc, "record_length", recl)
      call get_node_value(doc, "entries", entries)
    end if

    ! Get node list of all <ace_table>
    call get_node_list(doc, "ace_table", node_ace_list)
    n_listings = get_list_size(node_ace_list)

    ! Allocate xs_listings array
    if (n_listings == 0) then
       message = "No ACE table listings present in cross_sections.xml file!"
       call fatal_error()
    else
       allocate(xs_listings(n_listings))
    end if

    do i = 1, n_listings
       listing => xs_listings(i)

       ! Get pointer to ace table XML node
       call get_list_item(node_ace_list, i, node_ace)

       ! copy a number of attributes
       call get_node_value(node_ace, "name", listing % name)
       if (check_for_node(node_ace, "alias")) &
         call get_node_value(node_ace, "alias", listing % alias)
       call get_node_value(node_ace, "zaid", listing % zaid)
       call get_node_value(node_ace, "awr", listing % awr)
       if (check_for_node(node_ace, "temperature")) &
         call get_node_value(node_ace, "temperature", listing % kT)
       call get_node_value(node_ace, "location", listing % location)

       ! determine type of cross section
       if (ends_with(listing % name, 'c')) then
          listing % type = ACE_NEUTRON
       elseif (ends_with(listing % name, 't')) then
          listing % type = ACE_THERMAL
       end if

       ! set filetype, record length, and number of entries
       if (check_for_node(node_ace, "filetype")) then
         temp_str = ''
         call get_node_value(node_ace, "filetype", temp_str)
         if (temp_str == 'ascii') then
           listing % filetype = ASCII
         else if (temp_str == 'binary') then
           listing % filetype = BINARY
         end if
       else
         listing % filetype = filetype
       end if

       ! Set record length and entries for binary files
       if (filetype == BINARY) then
         listing % recl     = recl
         listing % entries  = entries
       end if

       ! determine metastable state
       if (.not.check_for_node(node_ace, "metastable")) then
          listing % metastable = .false.
       else
          listing % metastable = .true.
       end if

       ! determine path of cross section table
       if (check_for_node(node_ace, "path")) then
         call get_node_value(node_ace, "path", temp_str)
       else
         message = "Path missing for isotope " // listing % name
         call fatal_error()
       end if

       if (starts_with(temp_str, '/')) then
          listing % path = trim(temp_str)
       else
          if (ends_with(directory,'/')) then
             listing % path = trim(directory) // trim(temp_str)
          else
             listing % path = trim(directory) // '/' // trim(temp_str)
          end if
       end if

       ! create dictionary entry for both name and alias
       call xs_listing_dict % add_key(listing % name, i)
       if (check_for_node(node_ace, "alias")) then
         call xs_listing_dict % add_key(listing % alias, i)
       end if
    end do

    ! Check that 0K nuclides are listed in the cross_sections.xml file
    do i = 1, n_res_scatterers_total
      if (.not. xs_listing_dict % has_key(trim(nuclides_0K(i) % name_0K))) then
        message = "Could not find nuclide " // trim(nuclides_0K(i) % name_0K) // &
          " in cross_sections.xml file!"
        call fatal_error()
      end if
    end do

    ! Close cross sections XML file
    call close_xmldoc(doc)

  end subroutine read_cross_sections_xml

!===============================================================================
! EXPAND_NATURAL_ELEMENT converts natural elements specified using an <element>
! tag within a material into individual isotopes based on IUPAC Isotopic
! Compositions of the Elements 2009 (doi:10.1351/PAC-REP-10-06-02). In some
! cases, modifications have been made to work with ENDF/B-VII.1 where
! evaluations of particular isotopes don't exist.
!===============================================================================

  subroutine expand_natural_element(name, xs, density, list_names, &
       list_density)

    character(*),   intent(in)    :: name
    character(*),   intent(in)    :: xs
    real(8),        intent(in)    :: density
    type(ListChar), intent(inout) :: list_names
    type(ListReal), intent(inout) :: list_density

    character(2) :: element_name

    element_name = name(1:2)
    call lower_case(element_name)

    select case (element_name)
    case ('h')
      call list_names % append('1001.' // xs)
      call list_density % append(density * 0.999885_8)
      call list_names % append('1002.' // xs)
      call list_density % append(density * 0.000115_8)

    case ('he')
      call list_names % append('2003.' // xs)
      call list_density % append(density * 0.00000134_8)
      call list_names % append('2004.' // xs)
      call list_density % append(density * 0.99999866_8)

    case ('li')
      call list_names % append('3006.' // xs)
      call list_density % append(density * 0.0759_8)
      call list_names % append('3007.' // xs)
      call list_density % append(density * 0.9241_8)

    case ('be')
      call list_names % append('4009.' // xs)
      call list_density % append(density)

    case ('b')
      call list_names % append('5010.' // xs)
      call list_density % append(density * 0.199_8)
      call list_names % append('5011.' // xs)
      call list_density % append(density * 0.801_8)

    case ('c')
      ! No evaluations split up Carbon into isotopes yet
      call list_names % append('6000.' // xs)
      call list_density % append(density)

    case ('n')
      call list_names % append('7014.' // xs)
      call list_density % append(density * 0.99636_8)
      call list_names % append('7015.' // xs)
      call list_density % append(density * 0.00364_8)

    case ('o')
      if (default_expand == JEFF_32) then
        call list_names % append('8016.' // xs)
        call list_density % append(density * 0.99757_8)
        call list_names % append('8017.' // xs)
        call list_density % append(density * 0.00038_8)
        call list_names % append('8018.' // xs)
        call list_density % append(density * 0.00205_8)
      elseif (default_expand >= JENDL_32 .and. default_expand <= JENDL_40) then
        call list_names % append('8016.' // xs)
        call list_density % append(density)
      else
        call list_names % append('8016.' // xs)
        call list_density % append(density * 0.99962_8)
        call list_names % append('8017.' // xs)
        call list_density % append(density * 0.00038_8)
      end if

    case ('f')
      call list_names % append('9019.' // xs)
      call list_density % append(density)

    case ('ne')
      call list_names % append('10020.' // xs)
      call list_density % append(density * 0.9048_8)
      call list_names % append('10021.' // xs)
      call list_density % append(density * 0.0027_8)
      call list_names % append('10022.' // xs)
      call list_density % append(density * 0.0925_8)

    case ('na')
      call list_names % append('11023.' // xs)
      call list_density % append(density)

    case ('mg')
      call list_names % append('12024.' // xs)
      call list_density % append(density * 0.7899_8)
      call list_names % append('12025.' // xs)
      call list_density % append(density * 0.1000_8)
      call list_names % append('12026.' // xs)
      call list_density % append(density * 0.1101_8)

    case ('al')
      call list_names % append('13027.' // xs)
      call list_density % append(density)

    case ('si')
      call list_names % append('14028.' // xs)
      call list_density % append(density * 0.92223_8)
      call list_names % append('14029.' // xs)
      call list_density % append(density * 0.04685_8)
      call list_names % append('14030.' // xs)
      call list_density % append(density * 0.03092_8)

    case ('p')
      call list_names % append('15031.' // xs)
      call list_density % append(density)

    case ('s')
      call list_names % append('16032.' // xs)
      call list_density % append(density * 0.9499_8)
      call list_names % append('16033.' // xs)
      call list_density % append(density * 0.0075_8)
      call list_names % append('16034.' // xs)
      call list_density % append(density * 0.0425_8)
      call list_names % append('16036.' // xs)
      call list_density % append(density * 0.0001_8)

    case ('cl')
      call list_names % append('17035.' // xs)
      call list_density % append(density * 0.7576_8)
      call list_names % append('17037.' // xs)
      call list_density % append(density * 0.2424_8)

    case ('ar')
      call list_names % append('18036.' // xs)
      call list_density % append(density * 0.003336_8)
      call list_names % append('18038.' // xs)
      call list_density % append(density * 0.000629_8)
      call list_names % append('18040.' // xs)
      call list_density % append(density * 0.996035_8)

    case ('k')
      call list_names % append('19039.' // xs)
      call list_density % append(density * 0.932581_8)
      call list_names % append('19040.' // xs)
      call list_density % append(density * 0.000117_8)
      call list_names % append('19041.' // xs)
      call list_density % append(density * 0.067302_8)

    case ('ca')
      call list_names % append('20040.' // xs)
      call list_density % append(density * 0.96941_8)
      call list_names % append('20042.' // xs)
      call list_density % append(density * 0.00647_8)
      call list_names % append('20043.' // xs)
      call list_density % append(density * 0.00135_8)
      call list_names % append('20044.' // xs)
      call list_density % append(density * 0.02086_8)
      call list_names % append('20046.' // xs)
      call list_density % append(density * 0.00004_8)
      call list_names % append('20048.' // xs)
      call list_density % append(density * 0.00187_8)

    case ('sc')
      call list_names % append('21045.' // xs)
      call list_density % append(density)

    case ('ti')
      call list_names % append('22046.' // xs)
      call list_density % append(density * 0.0825_8)
      call list_names % append('22047.' // xs)
      call list_density % append(density * 0.0744_8)
      call list_names % append('22048.' // xs)
      call list_density % append(density * 0.7372_8)
      call list_names % append('22049.' // xs)
      call list_density % append(density * 0.0541_8)
      call list_names % append('22050.' // xs)
      call list_density % append(density * 0.0518_8)

    case ('v')
      if (default_expand == ENDF_BVII0 .or. default_expand == JEFF_311 &
           .or. default_expand == JEFF_32 .or. &
           (default_expand >= JENDL_32 .and. default_expand <= JENDL_33)) then
        call list_names % append('23000.' // xs)
        call list_density % append(density)
      else
        call list_names % append('23050.' // xs)
        call list_density % append(density * 0.0025_8)
        call list_names % append('23051.' // xs)
        call list_density % append(density * 0.9975_8)
      end if

    case ('cr')
      call list_names % append('24050.' // xs)
      call list_density % append(density * 0.04345_8)
      call list_names % append('24052.' // xs)
      call list_density % append(density * 0.83789_8)
      call list_names % append('24053.' // xs)
      call list_density % append(density * 0.09501_8)
      call list_names % append('24054.' // xs)
      call list_density % append(density * 0.02365_8)

    case ('mn')
      call list_names % append('25055.' // xs)
      call list_density % append(density)

    case ('fe')
      call list_names % append('26054.' // xs)
      call list_density % append(density * 0.05845_8)
      call list_names % append('26056.' // xs)
      call list_density % append(density * 0.91754_8)
      call list_names % append('26057.' // xs)
      call list_density % append(density * 0.02119_8)
      call list_names % append('26058.' // xs)
      call list_density % append(density * 0.00282_8)

    case ('co')
      call list_names % append('27059.' // xs)
      call list_density % append(density)

    case ('ni')
      call list_names % append('28058.' // xs)
      call list_density % append(density * 0.68077_8)
      call list_names % append('28060.' // xs)
      call list_density % append(density * 0.26223_8)
      call list_names % append('28061.' // xs)
      call list_density % append(density * 0.011399_8)
      call list_names % append('28062.' // xs)
      call list_density % append(density * 0.036346_8)
      call list_names % append('28064.' // xs)
      call list_density % append(density * 0.009255_8)

    case ('cu')
      call list_names % append('29063.' // xs)
      call list_density % append(density * 0.6915_8)
      call list_names % append('29065.' // xs)
      call list_density % append(density * 0.3085_8)

    case ('zn')
      if (default_expand == ENDF_BVII0 .or. default_expand == &
           JEFF_311 .or. default_expand == JEFF_312) then
        call list_names % append('30000.' // xs)
        call list_density % append(density)
      else
        call list_names % append('30064.' // xs)
        call list_density % append(density * 0.4917_8)
        call list_names % append('30066.' // xs)
        call list_density % append(density * 0.2773_8)
        call list_names % append('30067.' // xs)
        call list_density % append(density * 0.0404_8)
        call list_names % append('30068.' // xs)
        call list_density % append(density * 0.1845_8)
        call list_names % append('30070.' // xs)
        call list_density % append(density * 0.0061_8)
      end if

    case ('ga')
      if (default_expand == JEFF_311 .or. default_expand == JEFF_312) then
        call list_names % append('31000.' // xs)
        call list_density % append(density)
      else
        call list_names % append('31069.' // xs)
        call list_density % append(density * 0.60108_8)
        call list_names % append('31071.' // xs)
        call list_density % append(density * 0.39892_8)
      end if

    case ('ge')
      call list_names % append('32070.' // xs)
      call list_density % append(density * 0.2057_8)
      call list_names % append('32072.' // xs)
      call list_density % append(density * 0.2745_8)
      call list_names % append('32073.' // xs)
      call list_density % append(density * 0.0775_8)
      call list_names % append('32074.' // xs)
      call list_density % append(density * 0.3650_8)
      call list_names % append('32076.' // xs)
      call list_density % append(density * 0.0773_8)

    case ('as')
      call list_names % append('33075.' // xs)
      call list_density % append(density)

    case ('se')
      call list_names % append('34074.' // xs)
      call list_density % append(density * 0.0089_8)
      call list_names % append('34076.' // xs)
      call list_density % append(density * 0.0937_8)
      call list_names % append('34077.' // xs)
      call list_density % append(density * 0.0763_8)
      call list_names % append('34078.' // xs)
      call list_density % append(density * 0.2377_8)
      call list_names % append('34080.' // xs)
      call list_density % append(density * 0.4961_8)
      call list_names % append('34082.' // xs)
      call list_density % append(density * 0.0873_8)

    case ('br')
      call list_names % append('35079.' // xs)
      call list_density % append(density * 0.5069_8)
      call list_names % append('35081.' // xs)
      call list_density % append(density * 0.4931_8)

    case ('kr')
      call list_names % append('36078.' // xs)
      call list_density % append(density * 0.00355_8)
      call list_names % append('36080.' // xs)
      call list_density % append(density * 0.02286_8)
      call list_names % append('36082.' // xs)
      call list_density % append(density * 0.11593_8)
      call list_names % append('36083.' // xs)
      call list_density % append(density * 0.11500_8)
      call list_names % append('36084.' // xs)
      call list_density % append(density * 0.56987_8)
      call list_names % append('36086.' // xs)
      call list_density % append(density * 0.17279_8)

    case ('rb')
      call list_names % append('37085.' // xs)
      call list_density % append(density * 0.7217_8)
      call list_names % append('37087.' // xs)
      call list_density % append(density * 0.2783_8)

    case ('sr')
      call list_names % append('38084.' // xs)
      call list_density % append(density * 0.0056_8)
      call list_names % append('38086.' // xs)
      call list_density % append(density * 0.0986_8)
      call list_names % append('38087.' // xs)
      call list_density % append(density * 0.0700_8)
      call list_names % append('38088.' // xs)
      call list_density % append(density * 0.8258_8)

    case ('y')
      call list_names % append('39089.' // xs)
      call list_density % append(density)

    case ('zr')
      call list_names % append('40090.' // xs)
      call list_density % append(density * 0.5145_8)
      call list_names % append('40091.' // xs)
      call list_density % append(density * 0.1122_8)
      call list_names % append('40092.' // xs)
      call list_density % append(density * 0.1715_8)
      call list_names % append('40094.' // xs)
      call list_density % append(density * 0.1738_8)
      call list_names % append('40096.' // xs)
      call list_density % append(density * 0.0280_8)

    case ('nb')
      call list_names % append('41093.' // xs)
      call list_density % append(density)

    case ('mo')
      call list_names % append('42092.' // xs)
      call list_density % append(density * 0.1453_8)
      call list_names % append('42094.' // xs)
      call list_density % append(density * 0.0915_8)
      call list_names % append('42095.' // xs)
      call list_density % append(density * 0.1584_8)
      call list_names % append('42096.' // xs)
      call list_density % append(density * 0.1667_8)
      call list_names % append('42097.' // xs)
      call list_density % append(density * 0.0960_8)
      call list_names % append('42098.' // xs)
      call list_density % append(density * 0.2439_8)
      call list_names % append('42100.' // xs)
      call list_density % append(density * 0.0982_8)

    case ('ru')
      call list_names % append('44096.' // xs)
      call list_density % append(density * 0.0554_8)
      call list_names % append('44098.' // xs)
      call list_density % append(density * 0.0187_8)
      call list_names % append('44099.' // xs)
      call list_density % append(density * 0.1276_8)
      call list_names % append('44100.' // xs)
      call list_density % append(density * 0.1260_8)
      call list_names % append('44101.' // xs)
      call list_density % append(density * 0.1706_8)
      call list_names % append('44102.' // xs)
      call list_density % append(density * 0.3155_8)
      call list_names % append('44104.' // xs)
      call list_density % append(density * 0.1862_8)

    case ('rh')
      call list_names % append('45103.' // xs)
      call list_density % append(density)

    case ('pd')
      call list_names % append('46102.' // xs)
      call list_density % append(density * 0.0102_8)
      call list_names % append('46104.' // xs)
      call list_density % append(density * 0.1114_8)
      call list_names % append('46105.' // xs)
      call list_density % append(density * 0.2233_8)
      call list_names % append('46106.' // xs)
      call list_density % append(density * 0.2733_8)
      call list_names % append('46108.' // xs)
      call list_density % append(density * 0.2646_8)
      call list_names % append('46110.' // xs)
      call list_density % append(density * 0.1172_8)

    case ('ag')
      call list_names % append('47107.' // xs)
      call list_density % append(density * 0.51839_8)
      call list_names % append('47109.' // xs)
      call list_density % append(density * 0.48161_8)

    case ('cd')
      call list_names % append('48106.' // xs)
      call list_density % append(density * 0.0125_8)
      call list_names % append('48108.' // xs)
      call list_density % append(density * 0.0089_8)
      call list_names % append('48110.' // xs)
      call list_density % append(density * 0.1249_8)
      call list_names % append('48111.' // xs)
      call list_density % append(density * 0.1280_8)
      call list_names % append('48112.' // xs)
      call list_density % append(density * 0.2413_8)
      call list_names % append('48113.' // xs)
      call list_density % append(density * 0.1222_8)
      call list_names % append('48114.' // xs)
      call list_density % append(density * 0.2873_8)
      call list_names % append('48116.' // xs)
      call list_density % append(density * 0.0749_8)

    case ('in')
      call list_names % append('49113.' // xs)
      call list_density % append(density * 0.0429_8)
      call list_names % append('49115.' // xs)
      call list_density % append(density * 0.9571_8)

    case ('sn')
      call list_names % append('50112.' // xs)
      call list_density % append(density * 0.0097_8)
      call list_names % append('50114.' // xs)
      call list_density % append(density * 0.0066_8)
      call list_names % append('50115.' // xs)
      call list_density % append(density * 0.0034_8)
      call list_names % append('50116.' // xs)
      call list_density % append(density * 0.1454_8)
      call list_names % append('50117.' // xs)
      call list_density % append(density * 0.0768_8)
      call list_names % append('50118.' // xs)
      call list_density % append(density * 0.2422_8)
      call list_names % append('50119.' // xs)
      call list_density % append(density * 0.0859_8)
      call list_names % append('50120.' // xs)
      call list_density % append(density * 0.3258_8)
      call list_names % append('50122.' // xs)
      call list_density % append(density * 0.0463_8)
      call list_names % append('50124.' // xs)
      call list_density % append(density * 0.0579_8)

    case ('sb')
      call list_names % append('51121.' // xs)
      call list_density % append(density * 0.5721_8)
      call list_names % append('51123.' // xs)
      call list_density % append(density * 0.4279_8)

    case ('te')
      call list_names % append('52120.' // xs)
      call list_density % append(density * 0.0009_8)
      call list_names % append('52122.' // xs)
      call list_density % append(density * 0.0255_8)
      call list_names % append('52123.' // xs)
      call list_density % append(density * 0.0089_8)
      call list_names % append('52124.' // xs)
      call list_density % append(density * 0.0474_8)
      call list_names % append('52125.' // xs)
      call list_density % append(density * 0.0707_8)
      call list_names % append('52126.' // xs)
      call list_density % append(density * 0.1884_8)
      call list_names % append('52128.' // xs)
      call list_density % append(density * 0.3174_8)
      call list_names % append('52130.' // xs)
      call list_density % append(density * 0.3408_8)

    case ('i')
      call list_names % append('53127.' // xs)
      call list_density % append(density)

    case ('xe')
      call list_names % append('54124.' // xs)
      call list_density % append(density * 0.000952_8)
      call list_names % append('54126.' // xs)
      call list_density % append(density * 0.000890_8)
      call list_names % append('54128.' // xs)
      call list_density % append(density * 0.019102_8)
      call list_names % append('54129.' // xs)
      call list_density % append(density * 0.264006_8)
      call list_names % append('54130.' // xs)
      call list_density % append(density * 0.040710_8)
      call list_names % append('54131.' // xs)
      call list_density % append(density * 0.212324_8)
      call list_names % append('54132.' // xs)
      call list_density % append(density * 0.269086_8)
      call list_names % append('54134.' // xs)
      call list_density % append(density * 0.104357_8)
      call list_names % append('54136.' // xs)
      call list_density % append(density * 0.088573_8)

    case ('cs')
      call list_names % append('55133.' // xs)
      call list_density % append(density)

    case ('ba')
      call list_names % append('56130.' // xs)
      call list_density % append(density * 0.00106_8)
      call list_names % append('56132.' // xs)
      call list_density % append(density * 0.00101_8)
      call list_names % append('56134.' // xs)
      call list_density % append(density * 0.02417_8)
      call list_names % append('56135.' // xs)
      call list_density % append(density * 0.06592_8)
      call list_names % append('56136.' // xs)
      call list_density % append(density * 0.07854_8)
      call list_names % append('56137.' // xs)
      call list_density % append(density * 0.11232_8)
      call list_names % append('56138.' // xs)
      call list_density % append(density * 0.71698_8)

    case ('la')
      call list_names % append('57138.' // xs)
      call list_density % append(density * 0.0008881_8)
      call list_names % append('57139.' // xs)
      call list_density % append(density * 0.9991119_8)

    case ('ce')
      call list_names % append('58136.' // xs)
      call list_density % append(density * 0.00185_8)
      call list_names % append('58138.' // xs)
      call list_density % append(density * 0.00251_8)
      call list_names % append('58140.' // xs)
      call list_density % append(density * 0.88450_8)
      call list_names % append('58142.' // xs)
      call list_density % append(density * 0.11114_8)

    case ('pr')
      call list_names % append('59141.' // xs)
      call list_density % append(density)

    case ('nd')
      call list_names % append('60142.' // xs)
      call list_density % append(density * 0.27152_8)
      call list_names % append('60143.' // xs)
      call list_density % append(density * 0.12174_8)
      call list_names % append('60144.' // xs)
      call list_density % append(density * 0.23798_8)
      call list_names % append('60145.' // xs)
      call list_density % append(density * 0.08293_8)
      call list_names % append('60146.' // xs)
      call list_density % append(density * 0.17189_8)
      call list_names % append('60148.' // xs)
      call list_density % append(density * 0.05756_8)
      call list_names % append('60150.' // xs)
      call list_density % append(density * 0.05638_8)

    case ('sm')
      call list_names % append('62144.' // xs)
      call list_density % append(density * 0.0307_8)
      call list_names % append('62147.' // xs)
      call list_density % append(density * 0.1499_8)
      call list_names % append('62148.' // xs)
      call list_density % append(density * 0.1124_8)
      call list_names % append('62149.' // xs)
      call list_density % append(density * 0.1382_8)
      call list_names % append('62150.' // xs)
      call list_density % append(density * 0.0738_8)
      call list_names % append('62152.' // xs)
      call list_density % append(density * 0.2675_8)
      call list_names % append('62154.' // xs)
      call list_density % append(density * 0.2275_8)

    case ('eu')
      call list_names % append('63151.' // xs)
      call list_density % append(density * 0.4781_8)
      call list_names % append('63153.' // xs)
      call list_density % append(density * 0.5219_8)

    case ('gd')
      call list_names % append('64152.' // xs)
      call list_density % append(density * 0.0020_8)
      call list_names % append('64154.' // xs)
      call list_density % append(density * 0.0218_8)
      call list_names % append('64155.' // xs)
      call list_density % append(density * 0.1480_8)
      call list_names % append('64156.' // xs)
      call list_density % append(density * 0.2047_8)
      call list_names % append('64157.' // xs)
      call list_density % append(density * 0.1565_8)
      call list_names % append('64158.' // xs)
      call list_density % append(density * 0.2484_8)
      call list_names % append('64160.' // xs)
      call list_density % append(density * 0.2186_8)

    case ('tb')
      call list_names % append('65159.' // xs)
      call list_density % append(density)

    case ('dy')
      call list_names % append('66156.' // xs)
      call list_density % append(density * 0.00056_8)
      call list_names % append('66158.' // xs)
      call list_density % append(density * 0.00095_8)
      call list_names % append('66160.' // xs)
      call list_density % append(density * 0.02329_8)
      call list_names % append('66161.' // xs)
      call list_density % append(density * 0.18889_8)
      call list_names % append('66162.' // xs)
      call list_density % append(density * 0.25475_8)
      call list_names % append('66163.' // xs)
      call list_density % append(density * 0.24896_8)
      call list_names % append('66164.' // xs)
      call list_density % append(density * 0.28260_8)

    case ('ho')
      call list_names % append('67165.' // xs)
      call list_density % append(density)

    case ('er')
      call list_names % append('68162.' // xs)
      call list_density % append(density * 0.00139_8)
      call list_names % append('68164.' // xs)
      call list_density % append(density * 0.01601_8)
      call list_names % append('68166.' // xs)
      call list_density % append(density * 0.33503_8)
      call list_names % append('68167.' // xs)
      call list_density % append(density * 0.22869_8)
      call list_names % append('68168.' // xs)
      call list_density % append(density * 0.26978_8)
      call list_names % append('68170.' // xs)
      call list_density % append(density * 0.14910_8)

    case ('tm')
      call list_names % append('69169.' // xs)
      call list_density % append(density)

    case ('yb')
      call list_names % append('70168.' // xs)
      call list_density % append(density * 0.00123_8)
      call list_names % append('70170.' // xs)
      call list_density % append(density * 0.02982_8)
      call list_names % append('70171.' // xs)
      call list_density % append(density * 0.1409_8)
      call list_names % append('70172.' // xs)
      call list_density % append(density * 0.2168_8)
      call list_names % append('70173.' // xs)
      call list_density % append(density * 0.16103_8)
      call list_names % append('70174.' // xs)
      call list_density % append(density * 0.32026_8)
      call list_names % append('70176.' // xs)
      call list_density % append(density * 0.12996_8)

    case ('lu')
      call list_names % append('71175.' // xs)
      call list_density % append(density * 0.97401_8)
      call list_names % append('71176.' // xs)
      call list_density % append(density * 0.02599_8)

    case ('hf')
      call list_names % append('72174.' // xs)
      call list_density % append(density * 0.0016_8)
      call list_names % append('72176.' // xs)
      call list_density % append(density * 0.0526_8)
      call list_names % append('72177.' // xs)
      call list_density % append(density * 0.1860_8)
      call list_names % append('72178.' // xs)
      call list_density % append(density * 0.2728_8)
      call list_names % append('72179.' // xs)
      call list_density % append(density * 0.1362_8)
      call list_names % append('72180.' // xs)
      call list_density % append(density * 0.3508_8)

    case ('ta')
      if (default_expand == ENDF_BVII0 .or. &
           (default_expand >= JEFF_311 .and. default_expand <= JEFF_312) .or. &
           (default_expand >= JENDL_32 .and. default_expand <= JENDL_40)) then
        call list_names % append('73181.' // xs)
        call list_density % append(density)
      else
        call list_names % append('73180.' // xs)
        call list_density % append(density * 0.0001201_8)
        call list_names % append('73181.' // xs)
        call list_density % append(density * 0.9998799_8)
      end if

    case ('w')
      if (default_expand == ENDF_BVII0 .or. default_expand == JEFF_311 &
           .or. default_expand == JEFF_312 .or. &
           (default_expand >= JENDL_32 .and. default_expand <= JENDL_33)) then
        ! Combine W-180 with W-182
        call list_names % append('74182.' // xs)
        call list_density % append(density * 0.2662_8)
        call list_names % append('74183.' // xs)
        call list_density % append(density * 0.1431_8)
        call list_names % append('74184.' // xs)
        call list_density % append(density * 0.3064_8)
        call list_names % append('74186.' // xs)
        call list_density % append(density * 0.2843_8)
      else
        call list_names % append('74180.' // xs)
        call list_density % append(density * 0.0012_8)
        call list_names % append('74182.' // xs)
        call list_density % append(density * 0.2650_8)
        call list_names % append('74183.' // xs)
        call list_density % append(density * 0.1431_8)
        call list_names % append('74184.' // xs)
        call list_density % append(density * 0.3064_8)
        call list_names % append('74186.' // xs)
        call list_density % append(density * 0.2843_8)
      end if

    case ('re')
      call list_names % append('75185.' // xs)
      call list_density % append(density * 0.3740_8)
      call list_names % append('75187.' // xs)
      call list_density % append(density * 0.6260_8)

    case ('os')
      if (default_expand == JEFF_311 .or. default_expand == JEFF_312) then
        call list_names % append('76000.' // xs)
        call list_density % append(density)
      else
        call list_names % append('76184.' // xs)
        call list_density % append(density * 0.0002_8)
        call list_names % append('76186.' // xs)
        call list_density % append(density * 0.0159_8)
        call list_names % append('76187.' // xs)
        call list_density % append(density * 0.0196_8)
        call list_names % append('76188.' // xs)
        call list_density % append(density * 0.1324_8)
        call list_names % append('76189.' // xs)
        call list_density % append(density * 0.1615_8)
        call list_names % append('76190.' // xs)
        call list_density % append(density * 0.2626_8)
        call list_names % append('76192.' // xs)
        call list_density % append(density * 0.4078_8)
      end if

    case ('ir')
      call list_names % append('77191.' // xs)
      call list_density % append(density * 0.373_8)
      call list_names % append('77193.' // xs)
      call list_density % append(density * 0.627_8)

    case ('pt')
      if (default_expand == JEFF_311 .or. default_expand == JEFF_312) then
        call list_names % append('78000.' // xs)
        call list_density % append(density)
      else
        call list_names % append('78190.' // xs)
        call list_density % append(density * 0.00012_8)
        call list_names % append('78192.' // xs)
        call list_density % append(density * 0.00782_8)
        call list_names % append('78194.' // xs)
        call list_density % append(density * 0.3286_8)
        call list_names % append('78195.' // xs)
        call list_density % append(density * 0.3378_8)
        call list_names % append('78196.' // xs)
        call list_density % append(density * 0.2521_8)
        call list_names % append('78198.' // xs)
        call list_density % append(density * 0.07356_8)
      end if

    case ('au')
      call list_names % append('79197.' // xs)
      call list_density % append(density)

    case ('hg')
      call list_names % append('80196.' // xs)
      call list_density % append(density * 0.0015_8)
      call list_names % append('80198.' // xs)
      call list_density % append(density * 0.0997_8)
      call list_names % append('80199.' // xs)
      call list_density % append(density * 0.1687_8)
      call list_names % append('80200.' // xs)
      call list_density % append(density * 0.2310_8)
      call list_names % append('80201.' // xs)
      call list_density % append(density * 0.1318_8)
      call list_names % append('80202.' // xs)
      call list_density % append(density * 0.2986_8)
      call list_names % append('80204.' // xs)
      call list_density % append(density * 0.0687_8)

    case ('tl')
      if (default_expand == JEFF_311 .or. default_expand == JEFF_312) then
        call list_names % append('81000.' // xs)
        call list_density % append(density)
      else
        call list_names % append('81203.' // xs)
        call list_density % append(density * 0.2952_8)
        call list_names % append('81205.' // xs)
        call list_density % append(density * 0.7048_8)
      end if

    case ('pb')
      call list_names % append('82204.' // xs)
      call list_density % append(density * 0.014_8)
      call list_names % append('82206.' // xs)
      call list_density % append(density * 0.241_8)
      call list_names % append('82207.' // xs)
      call list_density % append(density * 0.221_8)
      call list_names % append('82208.' // xs)
      call list_density % append(density * 0.524_8)

    case ('bi')
      call list_names % append('83209.' // xs)
      call list_density % append(density)

    case ('th')
      call list_names % append('90232.' // xs)
      call list_density % append(density)

    case ('pa')
      call list_names % append('91231.' // xs)
      call list_density % append(density)

    case ('u')
      call list_names % append('92234.' // xs)
      call list_density % append(density * 0.000054_8)
      call list_names % append('92235.' // xs)
      call list_density % append(density * 0.007204_8)
      call list_names % append('92238.' // xs)
      call list_density % append(density * 0.992742_8)

    case default
      message = "Cannot expand element: " // name
      call fatal_error()

    end select

  end subroutine expand_natural_element

end module input_xml<|MERGE_RESOLUTION|>--- conflicted
+++ resolved
@@ -781,12 +781,11 @@
       end if
     end if
 
-<<<<<<< HEAD
     ! Resonance scattering parameters
     if (check_for_node(doc, "resonance_scattering")) then
       call get_node_ptr(doc, "resonance_scattering", node_res_scat)
       call get_node_list(node_res_scat, "scatterer", node_scat_list)
-
+      
       ! check that a nuclide is specified
       if (get_list_size(node_scat_list) >= 1) then
         treat_res_scat = .true.
@@ -796,30 +795,30 @@
         allocate(nuclides_0K(n_res_scatterers_total))
         do i = 1, n_res_scatterers_total
           call get_list_item(node_scat_list, i, node_scatterer)
-
+          
           ! check to make sure a nuclide is specified
           if (.not. check_for_node(node_scatterer, "nuclide")) then
             message = "No nuclide specified for scatterer " // trim(to_str(i)) &
-             // " in settings.xml file!"
+              // " in settings.xml file!"
             call fatal_error()
           end if
           call get_node_value(node_scatterer, "nuclide", &
             nuclides_0K(i) % nuclide)
-
+          
           if (check_for_node(node_scatterer, "method")) then
             call get_node_value(node_scatterer, "method", &
               nuclides_0K(i) % scheme)
           end if
-
+          
           ! check to make sure xs name for which method is applied is given
           if (.not. check_for_node(node_scatterer, "xs_label")) then
             message = "Must specify the temperature dependent name of " // '' &
-             //"scatterer " // trim(to_str(i)) // " given in cross_sections.xml"
+              //"scatterer " // trim(to_str(i)) // " given in cross_sections.xml"
             call fatal_error()
           end if
           call get_node_value(node_scatterer, "xs_label", &
             nuclides_0K(i) % name)
-
+          
           ! check to make sure 0K xs name for which method is applied is given
           if (.not. check_for_node(node_scatterer, "xs_label_0K")) then
             message = "Must specify the 0K name of " // '' &
@@ -828,17 +827,17 @@
           end if
           call get_node_value(node_scatterer, "xs_label_0K", &
             nuclides_0K(i) % name_0K)
-
+          
           if (check_for_node(node_scatterer, "E_min")) then
             call get_node_value(node_scatterer, "E_min", &
               nuclides_0K(i) % E_min)
           end if
-
+          
           if (check_for_node(node_scatterer, "E_max")) then
             call get_node_value(node_scatterer, "E_max", &
               nuclides_0K(i) % E_max)
           end if
-
+          
           nuclides_0K(i) % nuclide = trim(nuclides_0K(i) % nuclide)
           nuclides_0K(i) % scheme  = trim(nuclides_0K(i) % scheme)
           call lower_case(nuclides_0K(i) % scheme)
@@ -850,7 +849,8 @@
           // "resonance_scattering element in settings.xml"
         call fatal_error()
       end if
-=======
+    end if
+
     ! Natural element expansion option
     if (check_for_node(doc, "natural_elements")) then
       call get_node_value(doc, "natural_elements", temp_str)
@@ -876,7 +876,6 @@
         message = "Unknown natural element expansion option: " // trim(temp_str)
         call fatal_error()
       end select
->>>>>>> e462d487
     end if
 
     ! Close settings XML file
