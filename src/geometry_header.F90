--- conflicted
+++ resolved
@@ -17,7 +17,6 @@
   end type Universe
 
 !===============================================================================
-<<<<<<< HEAD
 ! LATTICE abstract type for ordered array of universes.
 !===============================================================================
 
@@ -26,6 +25,7 @@
     real(8), allocatable :: pitch(:)         ! Pitch along each axis
     integer, allocatable :: universes(:,:,:) ! Specified universes
     integer              :: outside          ! Material to fill area outside
+    integer              :: outer            ! universe to tile outside the lat
     logical              :: is_3d            ! Lattice has cells on z axis
     
     contains
@@ -33,22 +33,6 @@
     procedure(are_valid_indices_), deferred :: are_valid_indices
     procedure(get_indices_),       deferred :: get_indices
     procedure(get_local_xyz_),     deferred :: get_local_xyz
-=======
-! LATTICE is an ordered array of elements (either rectangular, hexagonal, or
-! triangular)
-!===============================================================================
-
-  type Lattice
-     integer :: id          ! Universe number for lattice
-     integer :: type        ! Type of lattice (rectangular, hex, etc)
-     integer :: level       ! Level of lattice
-     integer :: n_dimension ! Number of dimensions
-     integer, allocatable :: dimension(:)     ! number of cells in each direction
-     real(8), allocatable :: lower_left(:)    ! lower-left corner of lattice
-     real(8), allocatable :: width(:)         ! width of each lattice cell
-     integer, allocatable :: universes(:,:,:) ! specified universes
-     integer              :: outer            ! universe to tile outside the lat
->>>>>>> de49b1ce
   end type Lattice
 
   abstract interface
